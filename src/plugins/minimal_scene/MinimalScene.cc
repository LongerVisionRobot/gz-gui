--- conflicted
+++ resolved
@@ -15,6 +15,9 @@
  *
 */
 
+#include <gz/msgs/boolean.pb.h>
+#include <gz/msgs/stringmsg.pb.h>
+
 #include "MinimalScene.hh"
 #include "MinimalSceneRhi.hh"
 #include "MinimalSceneRhiMetal.hh"
@@ -27,7 +30,6 @@
 #include <string>
 #include <vector>
 
-<<<<<<< HEAD
 #include <gz/common/Console.hh>
 #include <gz/common/KeyEvent.hh>
 #include <gz/common/MouseEvent.hh>
@@ -40,6 +42,7 @@
 #include <gz/rendering/RenderingIface.hh>
 #include <gz/rendering/Scene.hh>
 #include <gz/rendering/Utils.hh>
+#include <gz/transport/Node.hh>
 
 #include "gz/gui/Application.hh"
 #include "gz/gui/Conversions.hh"
@@ -51,53 +54,6 @@
 
 /// \brief Private data class for GzRenderer
 class gz::gui::plugins::GzRenderer::Implementation
-=======
-#include <ignition/common/Console.hh>
-#include <ignition/common/KeyEvent.hh>
-#include <ignition/common/MouseEvent.hh>
-#include <ignition/math/Vector2.hh>
-#include <ignition/math/Vector3.hh>
-
-#ifdef _MSC_VER
-#pragma warning(push, 0)
-#endif
-#include <ignition/msgs/boolean.pb.h>
-#ifdef _MSC_VER
-#pragma warning(pop)
-#endif
-
-#include <ignition/plugin/Register.hh>
-
-// TODO(louise) Remove these pragmas once ign-rendering
-// is disabling the warnings
-#ifdef _MSC_VER
-#pragma warning(push, 0)
-#endif
-
-#include <ignition/rendering/Camera.hh>
-#include <ignition/rendering/RayQuery.hh>
-#include <ignition/rendering/RenderEngine.hh>
-#include <ignition/rendering/RenderingIface.hh>
-#include <ignition/rendering/Scene.hh>
-#include <ignition/rendering/Utils.hh>
-
-#ifdef _MSC_VER
-#pragma warning(pop)
-#endif
-
-#include <ignition/transport/Node.hh>
-
-#include "ignition/gui/Application.hh"
-#include "ignition/gui/Conversions.hh"
-#include "ignition/gui/GuiEvents.hh"
-#include "ignition/gui/Helpers.hh"
-#include "ignition/gui/MainWindow.hh"
-
-Q_DECLARE_METATYPE(ignition::gui::plugins::RenderSync*)
-
-/// \brief Private data class for IgnRenderer
-class ignition::gui::plugins::IgnRenderer::Implementation
->>>>>>> 5dfd0fd7
 {
   /// \brief Flag to indicate if mouse event is dirty
   public: bool mouseDirty{false};
@@ -389,9 +345,6 @@
   // update and render to texture
   this->dataPtr->camera->Update();
 
-<<<<<<< HEAD
-  if (gz::gui::App())
-=======
   if (!this->cameraViewController.empty())
   {
     std::string viewControlService = "/gui/camera/view_control";
@@ -402,8 +355,8 @@
       if (!_result)
       {
         // LCOV_EXCL_START
-        ignerr << "Error setting view controller. Check if the View Angle GUI "
-                  "plugin is loaded." << std::endl;
+        gzerr << "Error setting view controller. Check if the View Angle GUI "
+                 "plugin is loaded." << std::endl;
         // LCOV_EXCL_STOP
       }
       this->cameraViewController = "";
@@ -414,8 +367,7 @@
     node.Request(viewControlService, req, cb);
   }
 
-  if (ignition::gui::App())
->>>>>>> 5dfd0fd7
+  if (gz::gui::App())
   {
     gz::gui::App()->sendEvent(
         gz::gui::App()->findChild<gz::gui::MainWindow *>(),
@@ -631,9 +583,9 @@
     if (!this->engineName.empty() && loadedEngines.front() != this->engineName)
     {
       gzwarn << "Failed to load engine [" << this->engineName
-              << "]. Using engine [" << loadedEngines.front()
-              << "], which is already loaded. Currently only one engine is "
-              << "supported at a time." << std::endl;
+             << "]. Using engine [" << loadedEngines.front()
+             << "], which is already loaded. Currently only one engine is "
+             << "supported at a time." << std::endl;
     }
     this->engineName = loadedEngines.front();
     engine = rendering::engine(loadedEngines.front());
@@ -1205,7 +1157,7 @@
 void RenderWindowItem::SetCameraViewController(
   const std::string &_view_controller)
 {
-  this->dataPtr->renderThread->ignRenderer.cameraViewController =
+  this->dataPtr->renderThread->gzRenderer.cameraViewController =
     _view_controller;
 }
 
