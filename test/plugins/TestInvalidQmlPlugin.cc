--- conflicted
+++ resolved
@@ -34,10 +34,5 @@
 }
 
 // Register this plugin
-<<<<<<< HEAD
-GZ_ADD_PLUGIN(gz::gui::TestInvalidQmlPlugin,
-                    gz::gui::Plugin)
-=======
-IGNITION_ADD_PLUGIN(TestInvalidQmlPlugin,
-                    gui::Plugin)
->>>>>>> 4232d2a4
+GZ_ADD_PLUGIN(TestInvalidQmlPlugin,
+              gui::Plugin)