--- conflicted
+++ resolved
@@ -13,438 +13,9 @@
 Ignition gui is a component in the ignition framework, a set
 of libraries designed to rapidly develop robot applications.
 
-  [https://ignitionrobotics.org](http://ignitionrobotics.org)
+  [https://ignitionrobotics.org](https://ignitionrobotics.org)
 
 # Tutorials
 
-<<<<<<< HEAD
-### External
-
-    sudo apt install -y build-essential wget cmake qtbase5-dev libtinyxml2-dev libfreeimage-dev libgts-dev uuid-dev libswscale-dev libavutil-dev libavcodec-dev libavformat-dev libprotoc-dev libprotobuf-dev libzmq3-dev protobuf-compiler cppcheck mercurial
-
-
-### Ignition
-
-    # Ignition cmake
-    hg clone http://bitbucket.org/ignitionrobotics/ign-cmake -b default
-    cd ign-cmake
-    mkdir build
-    cd build
-    cmake .. -DENABLE_TESTS_COMPILATION=false
-    make install
-    cd ../..
-    # Ignition math
-    hg clone http://bitbucket.org/ignitionrobotics/ign-math -b ign-math4
-    cd ign-math
-    mkdir build
-    cd build
-    cmake .. -DENABLE_TESTS_COMPILATION=false
-    make install
-    cd ../..
-    # Ignition common
-    hg clone http://bitbucket.org/ignitionrobotics/ign-common -b default
-    cd ign-common
-    mkdir build
-    cd build
-    cmake .. -DENABLE_TESTS_COMPILATION=false
-    make install
-    cd ../..
-    # Ignition msgs
-    hg clone http://bitbucket.org/ignitionrobotics/ign-msgs -b ign-msgs1
-    cd ign-msgs
-    mkdir build
-    cd build
-    cmake .. -DENABLE_TESTS_COMPILATION=false
-    make install
-    cd ../..
-    # Ignition transport
-    hg clone http://bitbucket.org/ignitionrobotics/ign-transport -b ign-transport4
-    cd ign-transport
-    mkdir build
-    cd build
-    cmake .. -DENABLE_TESTS_COMPILATION=false
-    make install
-
-## Installation
-
-Standard installation can be performed in UNIX systems using the following
-steps:
-
-    mkdir build/
-    cd build/
-    cmake ..
-    sudo make install
-
-## Uninstallation
-
-To uninstall the software installed with the previous steps:
-
-    cd build/
-    sudo make uninstall
-
-## Testing
-
-Tests are built by default. After building, to run all tests:
-
-    make test
-
-To run one specific test:
-
-    ./src/UNIT_Example_TEST
-
-### Disable tests building
-
-To build without tests, on the cmake step, do this instead:
-
-    cmake .. -DENABLE_TESTS_COMPILATION=False
-
-### Test coverage
-
-To build test coverage, first install lcov:
-
-    sudo apt-get install lcov
-
-Configure coverage:
-
-    cmake -DCMAKE_BUILD_TYPE=coverage ../; make
-
-Important: remember to install first
-
-    make install
-
-Run tests:
-
-    make test # or individual test
-
-Make coverage:
-
-    make coverage
-
-See coverage report:
-
-    firefox coverage/index.html
-
-Upload to [codecov.io](https://codecov.io/bb/ignitionrobotics/ign-gui/branch/default):
-
-    bash <(curl -s https://codecov.io/bash) -t <CODECOV_TOKEN>
-
-## Code checker
-
-To run the code checker:
-
-    sh tools/code_check.sh
-
-## Documentation
-
-1. Build documentation
-
-        cd build
-        cmake ..
-        make doc
-
-1. View documentation
-
-        firefox doxygen/html/index.html
-
-1. Upload documentation to ignitionrobotics.org (you'll need appropriate Amazon
-   S3 credentials)
-
-        cd build
-        sh upload.sh
-
-1. If you're creating a new release, then tell ignitionrobotics.org about
-   the new version. For example:
-
-        curl -k -X POST -d '{"libName":"gui", "version":"1.0.0", "releaseDate":"2017-10-09T12:10:13+02:00","password":"secret"}' https://api.ignitionrobotics.org/1.0/versions
-
-## Plugins
-
-### Finding plugins
-
-Ignition GUI will look for plugins on the following paths, in this order:
-
-1. all paths set on the `IGN_GUI_PLUGIN_PATH` environment variable
-1. all paths added by calling `ignition::gui::addPluginPath`
-1. `~/.ignition/gui/plugins`
-1. plugins which come built into Ignition GUI
-
-### Plugin configuration
-
-Ignition GUI supports loading configuration files (XML) which are passed to
-plugins and can be parsed using TinyXml2 (TODO: consider alternative to
-Tinyxml).
-
-For example (`examples/config/image.config`):
-
-    <plugin filename="ImageDisplay">
-      <title>Without picker</title>
-      <topic_picker>false</topic_picker>
-      <topic>/rendering/image</topic>
-    </plugin>
-
-* Developers can read custom plugin configurations overriding the
-  `Plugin::LoadConfig` function.
-
-* Ignition GUI processes a few default parameters before passing the config to
-  implemented plugins. These are the parameters handled:
-
-    * `<title>`: The title to be displayed on the plugin's title bar
-
-    * `<has_titlebar>`: Set this to false to remove the title bar
-
-### Built-in plugins
-
-#### Image display
-
-Display images from an Ignition Transport topic.
-
-    ign gui -c examples/config/image.config
-
-or
-
-    ign gui -s ImageDisplay
-
-#### Publisher
-
-Publish messages on an Ignition Transport topic.
-
-1. Listen to string messages on the `/echo` topic:
-
-        ign topic -e -t /echo
-
-1. On a new terminal, open the publisher GUI:
-
-        ign gui -s Publisher
-
-1. The GUI is pre-filled to publish "Hello" messages on the `/echo` topic.
-   Click "Publish" to publish a message and see it on the terminal.
-
-#### Time panel
-
-* Display sim / real time published on a topic
-* Buttons to make play / pause service requests
-
-        ign gui -c examples/config/time.config
-
-#### Topic echo
-
-Echo messages from an Ignition Transport topic.
-
-    ign gui -c examples/config/pubsub.config
-
-#### Topic viewer
-
-Discover all Ignition Transport topics and introspect its fields.
-
-    ign gui -c examples/config/topicViewer.config
-
-#### Topics stats
-
-Show basic stats of all Ignition Transport topics at the same time.
-
-    ign gui -c examples/config/topicsStats.config
-
-#### Requester and Responder
-
-Make custom service requests and serve custom services with these two
-plugins.
-
-    ign gui -c examples/config/reqres.config
-
-## Layout
-
-It's possible to define the layout of various plugins loaded to the main window
-by adding a `<window>` element to the config file. The child elements are:
-
-* `<position_x>`: Horizontal position of window's top-left corner in pixels.
-* `<position_y>`: Vertical position of window's top-left corner in pixels.
-* `<width>`: Window's width in pixels
-* `<height>`: Window's height in pixels
-* `<state>`: The state of the widow's docks and tabs, described as a Base64
-             encoded `QByteArray`. More information
-             [here](http://doc.qt.io/qt-5/qmainwindow.html#saveState).
-* `<menus>`: Configure menu options
-    * `<file>`: File menu configuration.
-        * `visible`: Set to false to hide the whole File menu.
-    * `<plugins>`: Plugins menu configuration.
-        * `visible`: Set to false to hide the whole Plugins menu.
-        * `from_paths`: Set to false to prevent filling the menu with all
-                        plugins found on the paths. In that case, if no plugins
-                        are given with `<show>` elements, the plugins menu will
-                        be empty.
-        * `<show>`: Add a show element for each plugin which should be shown on
-                    the menu. If `from_paths` is true, all plugins will be shown
-                    anyway, so adding `<show>` has no effect. For the plugin to
-                    be shown, it must be on the path.
-
-### Example layout
-
-Try an example layout:
-
-    ign gui -c examples/config/layout.config
-
-Compare it to the same plugins loaded without a layout:
-
-    ign gui -c examples/config/no_layout.config
-
-### Create a new layout
-
-You can start from an empty window and insert plugins, or from an existing
-config file. For example:
-
-1. Open a config file loading several plugins, but without window
-   configurations, for example:
-
-        ign gui -c examples/config/no_layout.config
-
-1. Drag the widgets as you wish.
-
-1. Click on `File->Save configuration as` and save on a new file.
-
-    > You can also click on `File -> Save configuration` to save that as the
-      default configuration which is loaded whenever Ignition GUI is opened
-      without a config file.
-
-1. Close the window, then load the new config file:
-
-        ign gui -c <path to saved file>
-
-You can also load the new config file from `File->Load configuration`.
-
-## Style
-
-Ignition GUI comes with a reference style based on [material design](https://material.io/).
-
-There are different ways to use custom [QSS](http://doc.qt.io/qt-5/stylesheet-syntax.html) stylesheets:
-
-### Using cmake
-
-Take a look at the
-[style_cmake example](https://bitbucket.org/ignitionrobotics/ign-gui/src/default/examples/standalone/style_cmake/)
-to see how downstream projects can load their own style by setting it in cmake.
-
-### Command line
-
-You can pass a stylesheet file on the command line with the `-t` option. Try:
-
-    ign gui -s Publisher -t examples/standalone/style_cmake/style.qss
-
-> Note: when loading a config file which has a stylesheet, this option will not
-  override it.
-
-### Through the GUI
-
-At any time from the main window, you can choose `File -> Load stylesheet` and
-choose a QSS file on the fly.
-
-### Config files
-
-You can embed your stylesheet inside the `<window><stylesheet>` tag inside your
-configuration file. See an example:
-
-    ign gui -c examples/config/stylesheet.config
-
->Note: When saving the configuration file through the GUI, the current stylesheet will
-be added.
-
-## Command line
-
-If you have Ignition Tools installed, you can use the `ign gui` command line tool:
-
-`ign gui -h`
-
-    Ignition GUI tool.
-
-      ign gui [options]
-
-    Options:
-
-      -l [ --list ]              List all available plugins.
-
-      -s [ --standalone ] arg    Run a plugin as a standalone window.
-                                 Give the plugin filename as an argument
-
-      -c [ --config ] arg        Open the main window with a configuration file.
-                                 Give the configuration file path as an argument
-
-      -t [ --style ] arg         Apply a stylesheet to the whole application.
-                                 Give a QSS file path as an argument.
-
-      -v [ --verbose ] arg       Adjust the level of console output (0~4).
-
-      -h [ --help ]              Print this help message.
-
-      --force-version <VERSION>  Use a specific library version.
-
-      --versions                 Show the available versions.
-
-## Examples
-
-Ignition GUI comes with several examples of plugins and other files
-under the `examples` folder.
-
-### Standalone applications
-
-Ignition GUI can be used as a C++ library by other applications.
-
-Examples provided under `examples/standalone` can be compiled and run without
-the `ign gui` command line tool.
-
-For example, build an example in which an empty window can be opened
-programmatically as follows:
-
-    cd examples/standalone/window
-    mkdir build
-    cd build
-    cmake ..
-    make
-
-Then run it:
-
-    ./window
-
-### Custom plugins
-
-Ignition GUI comes with several plugins, but its true power is loading custom
-plugins developed by others. Under `examples/plugins`, there are several
-examples on how to build different types of plugins.
-
-For example, we can build the `hello_plugin` example plugin:
-
-    cd examples/plugin/hello_plugin
-    mkdir build
-    cd build
-    cmake ..
-    make
-
-Then copy the generated library to a directory where Ignition GUI can find it:
-
-    cp libhello_plugin.so ~/.ignition/gui/plugins/
-
-Now you can use the command line to open it:
-
-    ign gui -s hello_plugin
-
-#### All example plugins
-
-* `hello_plugin`: A button that prints hello on click.
-* `custom_context_menu`: Overrides the default context menu.
-* `designer_ui_file`: Use a Qt Designer UI file for a plugin's appearance.
-
-### Configuration files
-
-Configuration files are used to load an Ignition GUI window with several
-plugins and custom window configurations.
-
-Example configuration files are provided in the `/examples/config` folder.
-
-Unlike example plugins and standalone programs, these files don't require
-any extra installation step and can be run directly from the command line.
-
-For example, you can run the example `pubsub.config` from the command line:
-
-    ign gui -c examples/config/pubsub.config
-=======
 Tutorials are available at
-[https://ignitionrobotics.org/libs/gui](https://ignitionrobotics.org/libs/gui).
->>>>>>> cb430e8a
+[https://ignitionrobotics.org/libs/gui](https://ignitionrobotics.org/libs/gui).