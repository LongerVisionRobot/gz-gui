--- conflicted
+++ resolved
@@ -17,7 +17,7 @@
             qml-module-qtquick-dialogs
             qml-module-qtquick-layouts
             qml-module-qt-labs-folderlistmodel
-<<<<<<< HEAD
+            qml-module-qt-labs-settings
           - update-alternatives --install /usr/bin/gcc gcc /usr/bin/gcc-8 800 --slave /usr/bin/g++ g++ /usr/bin/g++-8 --slave /usr/bin/gcov gcov /usr/bin/gcov-8
           - gcc -v
           - g++ -v
@@ -27,11 +27,6 @@
           - cd lcov
           - make install
           - cd ..
-=======
-            qml-module-qt-labs-settings
-          # Static checking before building
-          - sh tools/code_check.sh
->>>>>>> 565a76e8
           # Ignition tools
           - apt install -y
             ruby-ronn ruby-dev
