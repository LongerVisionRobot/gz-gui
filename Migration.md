# Note on deprecations
A tick-tock release cycle allows easy migration to new software versions.
Obsolete code is marked as deprecated for one major release.
Deprecated code produces compile-time warnings. These warning serve as
notification to users that their code should be upgraded. The next major
release will remove the deprecated code.

<<<<<<< HEAD
## Ignition GUI 6.2 to 6.3

* New QML dependencies, only needed for the NavSatMap plugin: `qml-module-qtlocation`, `qml-module-qtpositioning`

## Ignition GUI 6.1 to 6.2

* All features from `Grid3D` have been incorportated into `GridConfig`. The code
  for the original `Grid3D` has been removed and now the installed library is
  just a copy of `GridConfig`. Existing `Grid3D` users shouldn't be affected and
  may continue to use `Grid3D` as before.

## Ignition GUI 5.x to 6.x

* The `Scene3D` plugin is deprecated, use `MinimalScene` with
  `TransportSceneManager` instead.

## Ignition GUI 5.1 to 5.2

* The `Application::PluginAdded` signal used to send empty strings. Now it
  sends the plugin's unique name.

## Ignition GUI 4.4 to 4.5

* The `Application::PluginAdded` signal used to send empty strings. Now it
  sends the plugin's unique name.

## Ignition GUI 3.x to 4.x

* Use rendering4, transport9 and msgs6.
* Deprecated `ignition::gui::convert` to `ignition::common::Time`.
  Use `ignition::msgs::Convert` to `std::chrono::steady_clock::time_point`
  instead.
=======
## Ignition GUI 3.10 to 3.11

* `Dialog::ReadConfigAttribute` doesn't create a missing file anymore.
>>>>>>> 33bbf411

## Ignition GUI 3.6 to 3.7

* The `Application::PluginAdded` signal used to send empty strings. Now it
  sends the plugin's unique name.

## Ignition GUI 2.x to 3.x

* Use rendering3, transport8 and msgs5.

## Ignition GUI 1.x to 2.x

* Plugin headers are no longer installed.

* Use ignition msgs4, rendering2, and transport7.

## Ignition GUI 0.1.0 to 1.0.0

* Ignition GUI v1 uses QtQuick and it is not compatible with v0, which uses QWidgets.
<|MERGE_RESOLUTION|>--- conflicted
+++ resolved
@@ -5,7 +5,6 @@
 notification to users that their code should be upgraded. The next major
 release will remove the deprecated code.
 
-<<<<<<< HEAD
 ## Ignition GUI 6.2 to 6.3
 
 * New QML dependencies, only needed for the NavSatMap plugin: `qml-module-qtlocation`, `qml-module-qtpositioning`
@@ -38,11 +37,10 @@
 * Deprecated `ignition::gui::convert` to `ignition::common::Time`.
   Use `ignition::msgs::Convert` to `std::chrono::steady_clock::time_point`
   instead.
-=======
+
 ## Ignition GUI 3.10 to 3.11
 
 * `Dialog::ReadConfigAttribute` doesn't create a missing file anymore.
->>>>>>> 33bbf411
 
 ## Ignition GUI 3.6 to 3.7
 
