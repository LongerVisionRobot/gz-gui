--- conflicted
+++ resolved
@@ -24,14 +24,10 @@
 #include <gz/common/StringUtils.hh>
 #include <gz/plugin/Register.hh>
 
-<<<<<<< HEAD
-#include "ignition/gui/Application.hh"
-#include "ignition/gui/Helpers.hh"
-#include "ignition/gui/GuiEvents.hh"
-#include "ignition/gui/MainWindow.hh"
-=======
+#include "gz/gui/Application.hh"
 #include "gz/gui/Helpers.hh"
->>>>>>> c7498f19
+#include "gz/gui/GuiEvents.hh"
+#include "gz/gui/MainWindow.hh"
 
 namespace ignition
 {
@@ -43,7 +39,7 @@
   {
     /// \brief Send the world control event or call the control service.
     /// \param[in] _msg Message to send.
-    public: void SendEventMsg(const ignition::msgs::WorldControl &_msg);
+    public: void SendEventMsg(const gz::msgs::WorldControl &_msg);
 
     /// \brief Message holding latest world statistics
     public: gz::msgs::WorldStatistics msg;
@@ -69,7 +65,7 @@
 
     /// \brief Whether server communication should occur through an event (true)
     /// or service (false). The service option is used by default for
-    /// ign-gui6, and should be changed to use the event by default in ign-gui7.
+    /// gz-gui6, and should be changed to use the event by default in gz-gui7.
     public: bool useEvent{false};
   };
 }
@@ -324,7 +320,7 @@
 }
 
 /////////////////////////////////////////////////
-void WorldControlPrivate::SendEventMsg(const ignition::msgs::WorldControl &_msg)
+void WorldControlPrivate::SendEventMsg(const msgs::WorldControl &_msg)
 {
   if (this->useEvent)
   {
