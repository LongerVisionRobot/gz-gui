/*
 * Copyright (C) 2017 Open Source Robotics Foundation
 *
 * Licensed under the Apache License, Version 2.0 (the "License");
 * you may not use this file except in compliance with the License.
 * You may obtain a copy of the License at
 *
 *     http://www.apache.org/licenses/LICENSE-2.0
 *
 * Unless required by applicable law or agreed to in writing, software
 * distributed under the License is distributed on an "AS IS" BASIS,
 * WITHOUT WARRANTIES OR CONDITIONS OF ANY KIND, either express or implied.
 * See the License for the specific language governing permissions and
 * limitations under the License.
 *
*/

#include "WorldStats.hh"

#include <string>

#include <ignition/common/Console.hh>
#include <ignition/common/StringUtils.hh>
#include <ignition/plugin/Register.hh>

#include "ignition/gui/Helpers.hh"

namespace ignition
{
namespace gui
{
namespace plugins
{
  class WorldStatsPrivate
  {
    /// \brief Message holding latest world statistics
    public: ignition::msgs::WorldStatistics msg;

    /// \brief Mutex to protect msg
    public: std::recursive_mutex mutex;

    /// \brief Communication node
    public: ignition::transport::Node node;

    /// \brief Holds real time factor
    public: QString realTimeFactor;

    /// \brief Holds sim time
    public: QString simTime;

    /// \brief Holds real time
    public: QString realTime;

    /// \brief Holds iterations
    public: QString iterations;
  };
}
}
}

using namespace ignition;
using namespace gui;
using namespace plugins;

/////////////////////////////////////////////////
WorldStats::WorldStats()
  : Plugin(), dataPtr(new WorldStatsPrivate)
{
}

/////////////////////////////////////////////////
WorldStats::~WorldStats()
{
}

/////////////////////////////////////////////////
void WorldStats::LoadConfig(const tinyxml2::XMLElement *_pluginElem)
{
  // Default name in case user didn't define one
  if (this->title.empty())
    this->title = "World stats";

  // Create elements from configuration
  if (!_pluginElem)
  {
    ignerr << "Null plugin element." << std::endl;
    return;
  }

  // If no elements were set, show everything. We assume that the user never
  // wants to hide everything. This happens for example when the plugin is
  // inserted from the menu.
  if (_pluginElem->NoChildren())
  {
    this->PluginItem()->setProperty("showSimTime", true);
    this->PluginItem()->setProperty("showRealTime", true);
    this->PluginItem()->setProperty("showRealTimeFactor", true);
    this->PluginItem()->setProperty("showIterations", true);
  }

  // World name from window, to construct default topics and services
  std::string worldName;
  auto worldNames = gui::worldNames();
  if (!worldNames.empty())
    worldName = worldNames[0].toStdString();

  // Subscribe
  std::string topic;
  auto topicElem = _pluginElem->FirstChildElement("topic");
  if (nullptr != topicElem && nullptr != topicElem->GetText())
    topic = topicElem->GetText();

  // Service specified with different world name
  auto parts = common::Split(topic, '/');
  if (!worldName.empty() &&
      parts.size() == 4 &&
      parts[0] == "" &&
      parts[1] == "world" &&
      parts[2] != worldName &&
      parts[3] == "stats")
  {
    ignwarn << "Ignoring topic [" << topic
            << "], world name different from [" << worldName
            << "]. Fix or remove your <topic> tag." << std::endl;

    topic = "/world/" + worldName + "/stats";
  }

  if (topic.empty())
  {
    if (worldName.empty())
    {
      ignerr << "Must specify a <topic> to subscribe to world statistics, or "
             << "set the MainWindow's [worldNames] property." << std::endl;
      return;
    }

    topic = "/world/" + worldName + "/stats";
  }

  topic = transport::TopicUtils::AsValidTopic(topic);
  if (topic.empty())
  {
    ignerr << "Failed to create valid topic for world [" << worldName << "]"
           << std::endl;
    return;
  }

  if (!this->dataPtr->node.Subscribe(topic, &WorldStats::OnWorldStatsMsg,
      this))
  {
    ignerr << "Failed to subscribe to [" << topic << "]" << std::endl;
    return;
  }

  ignmsg << "Listening to stats on [" << topic << "]" << std::endl;

  // Sim time
  if (auto simTimeElem = _pluginElem->FirstChildElement("sim_time"))
  {
    auto has = false;
    simTimeElem->QueryBoolText(&has);
    this->PluginItem()->setProperty("showSimTime", has);

    this->SetSimTime("N/A");
  }

  // Real time
  if (auto realTimeElem = _pluginElem->FirstChildElement("real_time"))
  {
    auto has = false;
    realTimeElem->QueryBoolText(&has);
    this->PluginItem()->setProperty("showRealTime", has);

    this->SetRealTime("N/A");
  }

  // Real time factor
  if (auto realTimeFactorElem =
        _pluginElem->FirstChildElement("real_time_factor"))
  {
    auto has = false;
    realTimeFactorElem->QueryBoolText(&has);
    this->PluginItem()->setProperty("showRealTimeFactor", has);

    this->SetRealTimeFactor("N/A");
  }

  // Iterations
  if (auto iterationsElem =
        _pluginElem->FirstChildElement("iterations"))
  {
    auto has = false;
    iterationsElem->QueryBoolText(&has);
    this->PluginItem()->setProperty("showIterations", has);

    this->SetIterations("N/A");
  }
}

/////////////////////////////////////////////////
void WorldStats::ProcessMsg()
{
  std::lock_guard<std::recursive_mutex> lock(this->dataPtr->mutex);

<<<<<<< HEAD
  std::chrono::steady_clock::time_point timePoint;
=======
  common::Time time;
>>>>>>> 593c0e07

  if (this->dataPtr->msg.has_sim_time())
  {
    timePoint = math::secNsecToTimePoint(
        this->dataPtr->msg.sim_time().sec(),
        this->dataPtr->msg.sim_time().nsec());
    this->SetSimTime(QString::fromStdString(
      math::timePointToString(timePoint)));
  }

  if (this->dataPtr->msg.has_real_time())
  {
    timePoint = math::secNsecToTimePoint(
        this->dataPtr->msg.real_time().sec(),
        this->dataPtr->msg.real_time().nsec());
    this->SetRealTime(QString::fromStdString(
      math::timePointToString(timePoint)));
  }

  {
    // RTF as a percentage.
    double rtf = this->dataPtr->msg.real_time_factor() * 100;
    this->SetRealTimeFactor(QString::number(rtf, 'f', 2) + " %");
  }

  {
    this->SetIterations(QString::number(this->dataPtr->msg.iterations()));
  }
}

/////////////////////////////////////////////////
void WorldStats::OnWorldStatsMsg(const msgs::WorldStatistics &_msg)
{
  std::lock_guard<std::recursive_mutex> lock(this->dataPtr->mutex);

  this->dataPtr->msg.CopyFrom(_msg);
  QMetaObject::invokeMethod(this, "ProcessMsg");
}

/////////////////////////////////////////////////
QString WorldStats::RealTimeFactor() const
{
  return this->dataPtr->realTimeFactor;
}

/////////////////////////////////////////////////
void WorldStats::SetRealTimeFactor(const QString &_realTimeFactor)
{
  this->dataPtr->realTimeFactor = _realTimeFactor;
  this->RealTimeFactorChanged();
}

/////////////////////////////////////////////////
QString WorldStats::SimTime() const
{
  return this->dataPtr->simTime;
}

/////////////////////////////////////////////////
void WorldStats::SetSimTime(const QString &_simTime)
{
  this->dataPtr->simTime = _simTime;
  this->SimTimeChanged();
}

/////////////////////////////////////////////////
QString WorldStats::RealTime() const
{
  return this->dataPtr->realTime;
}

/////////////////////////////////////////////////
void WorldStats::SetRealTime(const QString &_realTime)
{
  this->dataPtr->realTime = _realTime;
  this->RealTimeChanged();
}

/////////////////////////////////////////////////
QString WorldStats::Iterations() const
{
  return this->dataPtr->iterations;
}

/////////////////////////////////////////////////
void WorldStats::SetIterations(const QString &_iterations)
{
  this->dataPtr->iterations = _iterations;
  this->IterationsChanged();
}

// Register this plugin
IGNITION_ADD_PLUGIN(WorldStats,
                    gui::Plugin)<|MERGE_RESOLUTION|>--- conflicted
+++ resolved
@@ -203,11 +203,7 @@
 {
   std::lock_guard<std::recursive_mutex> lock(this->dataPtr->mutex);
 
-<<<<<<< HEAD
   std::chrono::steady_clock::time_point timePoint;
-=======
-  common::Time time;
->>>>>>> 593c0e07
 
   if (this->dataPtr->msg.has_sim_time())
   {
