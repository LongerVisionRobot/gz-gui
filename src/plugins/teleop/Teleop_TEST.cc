--- conflicted
+++ resolved
@@ -58,12 +58,8 @@
         "<plugin filename=\"Teleop\">"
           "<gz-gui>"
             "<title>Teleop!</title>"
-<<<<<<< HEAD
           "</gz-gui>"
-=======
-          "</ignition-gui>"
           "<topic>" + kTopic + "</topic>"
->>>>>>> 011624ac
         "</plugin>";
 
       tinyxml2::XMLDocument pluginDoc;
@@ -197,53 +193,53 @@
   // Enables key input.
   plugin->OnKeySwitch(true);
 
-  igndbg << "Press W" << std::endl;
+  gzdbg << "Press W" << std::endl;
   this->forwardVel = this->kMaxForwardVel;
   this->KeyEvent(true, Qt::Key_W);
 
-  igndbg << "Press D" << std::endl;
+  gzdbg << "Press D" << std::endl;
   this->yawVel = -this->kMaxYawVel;
   this->KeyEvent(true, Qt::Key_D);
 
-  igndbg << "Release D" << std::endl;
+  gzdbg << "Release D" << std::endl;
   this->yawVel = 0.0;
   this->KeyEvent(false, Qt::Key_D);
 
-  igndbg << "Press A" << std::endl;
+  gzdbg << "Press A" << std::endl;
   this->yawVel = this->kMaxYawVel;
   this->KeyEvent(true, Qt::Key_A);
 
-  igndbg << "Release A" << std::endl;
+  gzdbg << "Release A" << std::endl;
   this->yawVel = 0.0;
   this->KeyEvent(false, Qt::Key_A);
 
-  igndbg << "Release W" << std::endl;
+  gzdbg << "Release W" << std::endl;
   this->forwardVel = 0.0;
   this->KeyEvent(false, Qt::Key_W);
 
-  igndbg << "Press S" << std::endl;
+  gzdbg << "Press S" << std::endl;
   this->forwardVel = -this->kMaxForwardVel;
   this->KeyEvent(true, Qt::Key_S);
 
-  igndbg << "Release S" << std::endl;
+  gzdbg << "Release S" << std::endl;
   this->forwardVel = 0.0;
   this->KeyEvent(false, Qt::Key_S);
 
-  igndbg << "Press X" << std::endl;
+  gzdbg << "Press X" << std::endl;
   this->KeyEvent(true, Qt::Key_X);
 
-  igndbg << "Release X" << std::endl;
+  gzdbg << "Release X" << std::endl;
   this->KeyEvent(false, Qt::Key_X);
 
-  igndbg << "Press Q" << std::endl;
+  gzdbg << "Press Q" << std::endl;
   this->verticalVel = this->kMaxVerticalVel;
   this->KeyEvent(true, Qt::Key_Q);
 
-  igndbg << "Press E" << std::endl;
+  gzdbg << "Press E" << std::endl;
   this->verticalVel = -this->kMaxVerticalVel;
   this->KeyEvent(true, Qt::Key_E);
 
-  igndbg << "Release E" << std::endl;
+  gzdbg << "Release E" << std::endl;
   this->verticalVel = 0.0;
   this->KeyEvent(false, Qt::Key_E);
 }