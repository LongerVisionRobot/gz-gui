/*
 * Copyright (C) 2021 Open Source Robotics Foundation
 *
 * Licensed under the Apache License, Version 2.0 (the "License");
 * you may not use this file except in compliance with the License.
 * You may obtain a copy of the License at
 *
 *     http://www.apache.org/licenses/LICENSE-2.0
 *
 * Unless required by applicable law or agreed to in writing, software
 * distributed under the License is distributed on an "AS IS" BASIS,
 * WITHOUT WARRANTIES OR CONDITIONS OF ANY KIND, either express or implied.
 * See the License for the specific language governing permissions and
 * limitations under the License.
 *
*/

#include "NavSatMap.hh"

#include <algorithm>
#include <iostream>
#include <limits>
#include <string>
#include <vector>

#include <gz/common/Console.hh>
#include <gz/plugin/Register.hh>
#include <gz/transport/Node.hh>

#include "gz/gui/Application.hh"

namespace gz
{
namespace gui
{
namespace plugins
{
  class NavSatMapPrivate
  {
    /// \brief List of topics publishing navSat messages.
    public: QStringList topicList;

    /// \brief Holds data to set as the next navSat
    public: msgs::NavSat navSatMsg;

    /// \brief Node for communication.
    public: transport::Node node;

    /// \brief Mutex for accessing navSat data
    public: std::recursive_mutex navSatMutex;
  };
}
}
}

using namespace gz;
using namespace gui;
using namespace plugins;

/////////////////////////////////////////////////
NavSatMap::NavSatMap()
  : Plugin(), dataPtr(new NavSatMapPrivate)
{
}

/////////////////////////////////////////////////
NavSatMap::~NavSatMap()
{
}

/////////////////////////////////////////////////
void NavSatMap::LoadConfig(const tinyxml2::XMLElement *_pluginElem)
{
  // Default name in case user didn't define one
  if (this->title.empty())
    this->title = "Navigation satellite map";

  std::string topic;
  bool topicPicker = true;

  // Read configuration
  if (_pluginElem)
  {
    if (auto topicElem = _pluginElem->FirstChildElement("topic"))
      topic = topicElem->GetText();

    if (auto pickerElem = _pluginElem->FirstChildElement("topic_picker"))
      pickerElem->QueryBoolText(&topicPicker);
  }

  if (topic.empty() && !topicPicker)
  {
    gzwarn << "Can't hide topic picker without a default topic." << std::endl;
    topicPicker = true;
  }

  this->PluginItem()->setProperty("showPicker", topicPicker);

  if (!topic.empty())
  {
    this->SetTopicList({QString::fromStdString(topic)});
    this->OnTopic(QString::fromStdString(topic));
  }
  else
    this->OnRefresh();
}

/////////////////////////////////////////////////
void NavSatMap::ProcessMessage()
{
  std::lock_guard<std::recursive_mutex> lock(this->dataPtr->navSatMutex);

  this->newMessage(this->dataPtr->navSatMsg.latitude_deg(),
      this->dataPtr->navSatMsg.longitude_deg());
}

/////////////////////////////////////////////////
void NavSatMap::OnMessage(const msgs::NavSat &_msg)
{
  std::lock_guard<std::recursive_mutex> lock(this->dataPtr->navSatMutex);
  this->dataPtr->navSatMsg = _msg;

  // Signal to main thread that the navSat changed
  QMetaObject::invokeMethod(this, "ProcessMessage");
}

/////////////////////////////////////////////////
void NavSatMap::OnTopic(const QString _topic)
{
  auto topic = _topic.toStdString();
  if (topic.empty())
    return;

  // Unsubscribe
  auto subs = this->dataPtr->node.SubscribedTopics();
  for (auto sub : subs)
    this->dataPtr->node.Unsubscribe(sub);

  // Subscribe to new topic
  if (!this->dataPtr->node.Subscribe(topic, &NavSatMap::OnMessage,
      this))
  {
    gzerr << "Unable to subscribe to topic [" << topic << "]" << std::endl;
  }
}

/////////////////////////////////////////////////
void NavSatMap::OnRefresh()
{
  // Clear
  this->dataPtr->topicList.clear();

  // Get updated list
  std::vector<std::string> allTopics;
  this->dataPtr->node.TopicList(allTopics);
  for (auto topic : allTopics)
  {
    std::vector<transport::MessagePublisher> publishers;
    this->dataPtr->node.TopicInfo(topic, publishers);
    for (auto pub : publishers)
    {
      if (pub.MsgTypeName() == "gz.msgs.NavSat")
      {
        this->dataPtr->topicList.push_back(QString::fromStdString(topic));
        break;
      }
    }
  }

  // Select first one
  if (this->dataPtr->topicList.count() > 0)
    this->OnTopic(this->dataPtr->topicList.at(0));
  this->TopicListChanged();
}

/////////////////////////////////////////////////
QStringList NavSatMap::TopicList() const
{
  return this->dataPtr->topicList;
}

/////////////////////////////////////////////////
void NavSatMap::SetTopicList(const QStringList &_topicList)
{
  this->dataPtr->topicList = _topicList;
  this->TopicListChanged();
}

// Register this plugin
<<<<<<< HEAD
GZ_ADD_PLUGIN(gz::gui::plugins::NavSatMap,
=======
IGNITION_ADD_PLUGIN(gz::gui::plugins::NavSatMap,
>>>>>>> b3903b04
                    gz::gui::Plugin)<|MERGE_RESOLUTION|>--- conflicted
+++ resolved
@@ -187,9 +187,5 @@
 }
 
 // Register this plugin
-<<<<<<< HEAD
 GZ_ADD_PLUGIN(gz::gui::plugins::NavSatMap,
-=======
-IGNITION_ADD_PLUGIN(gz::gui::plugins::NavSatMap,
->>>>>>> b3903b04
-                    gz::gui::Plugin)+              gz::gui::Plugin)