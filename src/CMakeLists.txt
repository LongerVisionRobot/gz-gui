include_directories(${PROJECT_BINARY_DIR})

set (sources
  ${CMAKE_CURRENT_SOURCE_DIR}/Application.cc
  ${CMAKE_CURRENT_SOURCE_DIR}/Conversions.cc
  ${CMAKE_CURRENT_SOURCE_DIR}/Dialog.cc
  ${CMAKE_CURRENT_SOURCE_DIR}/DragDropModel.cc
  ${CMAKE_CURRENT_SOURCE_DIR}/GuiEvents.cc
  ${CMAKE_CURRENT_SOURCE_DIR}/Helpers.cc
  ${CMAKE_CURRENT_SOURCE_DIR}/gz.cc
  ${CMAKE_CURRENT_SOURCE_DIR}/MainWindow.cc
  ${CMAKE_CURRENT_SOURCE_DIR}/PlottingInterface.cc
  ${CMAKE_CURRENT_SOURCE_DIR}/Plugin.cc
  ${CMAKE_CURRENT_SOURCE_DIR}/SearchModel.cc
  PARENT_SCOPE
)

set (gtest_sources
<<<<<<< HEAD
  Application_TEST.cc
  Conversions_TEST.cc
  DragDropModel_TEST.cc
  Helpers_TEST.cc
  GuiEvents_TEST.cc
  gz_TEST.cc
  MainWindow_TEST.cc
  PlottingInterface_TEST.cc
  Plugin_TEST.cc
  SearchModel_TEST.cc
=======
  Application_TEST
  Conversions_TEST
  Dialog_TEST
  DragDropModel_TEST
  Helpers_TEST
  GuiEvents_TEST
  ign_TEST
  MainWindow_TEST
  PlottingInterface_TEST
  Plugin_TEST
  SearchModel_TEST
>>>>>>> 011624ac
)

if (MSVC)
  # Warning #4251 is the "dll-interface" warning that tells you when types used
  # by a class are not being exported. These generated source files have private
  # members that don't get exported, so they trigger this warning. However, the
  # warning is not important since those members do not need to be interfaced
  # with.
  set_source_files_properties(${sources} ${gtest_sources} COMPILE_FLAGS "/wd4251 /wd4146")
endif()

# this test currently fails on brew (issue #27)
# so disable it for now
if (NOT HAVE_GZ_TOOLS OR APPLE)
  list(REMOVE_ITEM gtest_sources gz_TEST.cc)
endif()

gz_build_tests(TYPE UNIT
                SOURCES
                  ${gtest_sources}
                LIB_DEPS
                  gz-common${GZ_COMMON_VER}::events
                  gz-math${GZ_MATH_VER}::gz-math${GZ_MATH_VER}
                  TINYXML2::TINYXML2
                TEST_LIST
                  gtest_targets
)

foreach(test ${gtest_targets})
  target_compile_definitions(${test} PRIVATE
    "PROJECT_SOURCE_DIR=\"${PROJECT_SOURCE_DIR}\"")
endforeach()

if(TARGET UNIT_ign_TEST)
  # Running `ign gazebo` on macOS has problems when run with /usr/bin/ruby
  # due to System Integrity Protection (SIP). Try to find ruby from
  # homebrew as a workaround.
  if (APPLE)
    find_program(BREW_RUBY ruby HINTS /usr/local/opt/ruby/bin)
  endif()

  target_compile_definitions(UNIT_ign_TEST PRIVATE
      "BREW_RUBY=\"${BREW_RUBY} \"")

  target_compile_definitions(UNIT_ign_TEST PRIVATE
      "IGN_PATH=\"${HAVE_IGN_TOOLS}\"")

  set(_env_vars)
  list(APPEND _env_vars "IGN_CONFIG_PATH=${CMAKE_BINARY_DIR}/test/conf")

  set_tests_properties(UNIT_ign_TEST PROPERTIES
    ENVIRONMENT "${_env_vars}")
endif()

add_subdirectory(cmd)
add_subdirectory(plugins)<|MERGE_RESOLUTION|>--- conflicted
+++ resolved
@@ -16,9 +16,9 @@
 )
 
 set (gtest_sources
-<<<<<<< HEAD
   Application_TEST.cc
   Conversions_TEST.cc
+  Dialog_TEST.cc
   DragDropModel_TEST.cc
   Helpers_TEST.cc
   GuiEvents_TEST.cc
@@ -27,19 +27,6 @@
   PlottingInterface_TEST.cc
   Plugin_TEST.cc
   SearchModel_TEST.cc
-=======
-  Application_TEST
-  Conversions_TEST
-  Dialog_TEST
-  DragDropModel_TEST
-  Helpers_TEST
-  GuiEvents_TEST
-  ign_TEST
-  MainWindow_TEST
-  PlottingInterface_TEST
-  Plugin_TEST
-  SearchModel_TEST
->>>>>>> 011624ac
 )
 
 if (MSVC)
@@ -73,24 +60,24 @@
     "PROJECT_SOURCE_DIR=\"${PROJECT_SOURCE_DIR}\"")
 endforeach()
 
-if(TARGET UNIT_ign_TEST)
-  # Running `ign gazebo` on macOS has problems when run with /usr/bin/ruby
+if(TARGET UNIT_gz_TEST)
+  # Running `gz gazebo` on macOS has problems when run with /usr/bin/ruby
   # due to System Integrity Protection (SIP). Try to find ruby from
   # homebrew as a workaround.
   if (APPLE)
     find_program(BREW_RUBY ruby HINTS /usr/local/opt/ruby/bin)
   endif()
 
-  target_compile_definitions(UNIT_ign_TEST PRIVATE
+  target_compile_definitions(UNIT_gz_TEST PRIVATE
       "BREW_RUBY=\"${BREW_RUBY} \"")
 
-  target_compile_definitions(UNIT_ign_TEST PRIVATE
-      "IGN_PATH=\"${HAVE_IGN_TOOLS}\"")
+  target_compile_definitions(UNIT_gz_TEST PRIVATE
+      "GZ_PATH=\"${HAVE_GZ_TOOLS}\"")
 
   set(_env_vars)
-  list(APPEND _env_vars "IGN_CONFIG_PATH=${CMAKE_BINARY_DIR}/test/conf")
+  list(APPEND _env_vars "GZ_CONFIG_PATH=${CMAKE_BINARY_DIR}/test/conf")
 
-  set_tests_properties(UNIT_ign_TEST PROPERTIES
+  set_tests_properties(UNIT_gz_TEST PROPERTIES
     ENVIRONMENT "${_env_vars}")
 endif()
 
