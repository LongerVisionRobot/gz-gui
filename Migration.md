--- conflicted
+++ resolved
@@ -61,15 +61,11 @@
   Use `gz::msgs::Convert` to `std::chrono::steady_clock::time_point`
   instead.
 
-<<<<<<< HEAD
-## Gazebo GUI 3.6 to 3.7
-=======
-## Ignition GUI 3.10 to 3.11
+## Gazebo GUI 3.10 to 3.11
 
 * `Dialog::ReadConfigAttribute` doesn't create a missing file anymore.
 
-## Ignition GUI 3.6 to 3.7
->>>>>>> 011624ac
+## Gazebo GUI 3.6 to 3.7
 
 * The `Application::PluginAdded` signal used to send empty strings. Now it
   sends the plugin's unique name.
