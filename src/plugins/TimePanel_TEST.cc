--- conflicted
+++ resolved
@@ -57,11 +57,7 @@
   auto plugin = plugins[0];
   EXPECT_EQ(plugin->Title(), "Time panel");
 
-<<<<<<< HEAD
-  // Two children
-=======
   // Only the 2 spacers
->>>>>>> 5767f2fc
   auto children = plugin->findChildren<QWidget *>();
   EXPECT_EQ(children.size(), 2);
 
@@ -437,11 +433,7 @@
   EXPECT_EQ(plugins.size(), 1);
   auto plugin = plugins[0];
 
-<<<<<<< HEAD
-  // Two children
-=======
   // Only the 2 spacers
->>>>>>> 5767f2fc
   auto children = plugin->findChildren<QWidget *>();
   EXPECT_EQ(children.size(), 2);
 
@@ -478,11 +470,7 @@
   EXPECT_EQ(plugins.size(), 1);
   auto plugin = plugins[0];
 
-<<<<<<< HEAD
-  // Two children
-=======
   // Only the 2 spacers
->>>>>>> 5767f2fc
   auto children = plugin->findChildren<QWidget *>();
   EXPECT_EQ(children.size(), 2);
 
