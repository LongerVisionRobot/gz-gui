--- conflicted
+++ resolved
@@ -77,13 +77,8 @@
   // ASSERT_EQ(plugins.size(), 2);
   //
   // --- Screenshot request ---
-<<<<<<< HEAD
-  // std::function<void(const gz::msgs::Boolean &, const bool)> cb =
-  //   [](const gz::msgs::Boolean &/*_rep*/, const bool _result)
-=======
   // std::function<void(const msgs::Boolean &, const bool)> cb =
   //   [](const msgs::Boolean &/*_rep*/, const bool _result)
->>>>>>> 4232d2a4
   // {
   //   if (!_result)
   //     gzerr << "Error saving screenshot" << std::endl;
