--- conflicted
+++ resolved
@@ -5,7 +5,6 @@
 notification to users that their code should be upgraded. The next major
 release will remove the deprecated code.
 
-<<<<<<< HEAD
 ## Gazebo GUI 6.X to 7.X
 
 * The environment variable `IGN_GUI_PLUGIN_PATH` is deprecated. Use `GZ_GUI_PLUGIN_PATH` instead.
@@ -29,8 +28,6 @@
 
 * QML `import ignition.gui 1.0` is deprecated, use `import gz.gui 1.0` instead.
 
-=======
->>>>>>> b3903b04
 ## Gazebo GUI 6.2 to 6.3
 
 * New QML dependencies, only needed for the NavSatMap plugin: `qml-module-qtlocation`, `qml-module-qtpositioning`
@@ -85,8 +82,4 @@
 
 ## Gazebo GUI 0.1.0 to 1.0.0
 
-<<<<<<< HEAD
 * Gazebo GUI v1 uses QtQuick and it is not compatible with v0, which uses QWidgets.
-=======
-* Gazebo GUI v1 uses QtQuick and it is not compatible with v0, which uses QWidgets.
->>>>>>> b3903b04
