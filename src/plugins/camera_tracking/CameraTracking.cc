--- conflicted
+++ resolved
@@ -18,39 +18,17 @@
 #include <mutex>
 #include <string>
 
-<<<<<<< HEAD
 #include <gz/msgs/stringmsg.pb.h>
 
 #include <gz/common/Console.hh>
 #include <gz/common/Profiler.hh>
 #include <gz/msgs/Utility.hh>
 #include <gz/plugin/Register.hh>
-=======
-#include <gz/common/Console.hh>
-#include <gz/common/Profiler.hh>
-#include <gz/plugin/Register.hh>
-
-// TODO(anyone) Remove these pragmas once ign-rendering and ign-msgs
-// are disabling the warnings
-#ifdef _MSC_VER
-#pragma warning(push, 0)
-#endif
-#include <gz/msgs/stringmsg.pb.h>
-#include <gz/msgs/Utility.hh>
-
->>>>>>> b3903b04
 #include <gz/rendering/Camera.hh>
 #include <gz/rendering/MoveToHelper.hh>
 #include <gz/rendering/RenderingIface.hh>
 #include <gz/rendering/Scene.hh>
 
-<<<<<<< HEAD
-=======
-#ifdef _MSC_VER
-#pragma warning(pop)
-#endif
-
->>>>>>> b3903b04
 #include "gz/gui/Application.hh"
 #include "gz/gui/Conversions.hh"
 #include "gz/gui/GuiEvents.hh"
@@ -517,9 +495,5 @@
 }
 
 // Register this plugin
-<<<<<<< HEAD
 GZ_ADD_PLUGIN(gz::gui::plugins::CameraTracking,
-=======
-IGNITION_ADD_PLUGIN(gz::gui::plugins::CameraTracking,
->>>>>>> b3903b04
-                    gz::gui::Plugin)+              gz::gui::Plugin)