--- conflicted
+++ resolved
@@ -550,12 +550,10 @@
   // Load engine if there's no engine yet
   if (loadedEngines.empty())
   {
-    std::map<std::string, std::string> params;
-    params["useCurrentGLContext"] = "1";
-    params["winID"] = std::to_string(
+    this->dataPtr->rhiParams["winID"] = std::to_string(
         ignition::gui::App()->findChild<ignition::gui::MainWindow *>()->
         QuickWindow()->winId());
-    engine = rendering::engine(this->engineName, params);
+    engine = rendering::engine(this->engineName, this->dataPtr->rhiParams);
   }
   else
   {
@@ -570,14 +568,6 @@
     engine = rendering::engine(loadedEngines.front());
   }
 
-<<<<<<< HEAD
-  this->dataPtr->rhiParams["winID"] = std::to_string(
-    ignition::gui::App()->findChild<ignition::gui::MainWindow *>()->
-      QuickWindow()->winId());
-  auto engine = rendering::engine(
-      this->engineName, this->dataPtr->rhiParams);
-=======
->>>>>>> eac2fc29
   if (!engine)
   {
     return "Engine [" + this->engineName + "] is not supported";
@@ -641,14 +631,14 @@
 
   if (_graphicsAPI == rendering::GraphicsAPI::OPENGL)
   {
-    qDebug().nospace() << "Creating ign-rendering interface for OpenGL";
+    igndbg << "Creating ign-rendering interface for OpenGL" << std::endl;
     this->dataPtr->rhiParams["useCurrentGLContext"] = "1";
     this->dataPtr->rhi = std::make_unique<IgnCameraTextureRhiOpenGL>();
   }
 #ifdef __APPLE__
   else if (_graphicsAPI == rendering::GraphicsAPI::METAL)
   {
-    qDebug().nospace() << "Creating ign-renderering interface for Metal";
+    igndbg << "Creating ign-renderering interface for Metal" << std::endl;
     this->dataPtr->rhiParams["metal"] = "1";
     this->dataPtr->rhi = std::make_unique<IgnCameraTextureRhiMetal>();
   }
@@ -703,35 +693,6 @@
 }
 
 /////////////////////////////////////////////////
-RenderThread::RenderThread()
-{
-<<<<<<< HEAD
-  // TODO(ahcorde): Replace this code with function in ign-rendering
-  // Require this commit
-  // https://github.com/ignitionrobotics/ign-rendering/pull/363
-  // in ign-rendering7
-
-  // Normalize point on the image
-  double width = this->dataPtr->camera->ImageWidth();
-  double height = this->dataPtr->camera->ImageHeight();
-
-  double nx = 2.0 * _screenPos.X() / width - 1.0;
-  double ny = 1.0 - 2.0 * _screenPos.Y() / height;
-
-  // Make a ray query
-  this->dataPtr->rayQuery->SetFromCamera(
-      this->dataPtr->camera, math::Vector2d(nx, ny));
-
-  auto result = this->dataPtr->rayQuery->ClosestPoint();
-  if (result)
-    return result.point;
-
-  // Set point to be 10m away if no intersection found
-  return this->dataPtr->rayQuery->Origin() +
-      this->dataPtr->rayQuery->Direction() * 10;
-}
-
-/////////////////////////////////////////////////
 void IgnRenderer::TextureId(void* _texturePtr)
 {
   this->dataPtr->rhi->TextureId(_texturePtr);
@@ -745,75 +706,28 @@
 
   RenderWindowItem::Implementation::threads << this;
   qRegisterMetaType<RenderSync*>("RenderSync*");
-=======
-  RenderWindowItem::Implementation::threads << this;
-  qRegisterMetaType<RenderSync*>("RenderSync*");
 }
 
 /////////////////////////////////////////////////
 void RenderThread::SetErrorCb(std::function<void(const QString&)> _cb)
 {
   this->errorCb = _cb;
->>>>>>> eac2fc29
 }
 
 /////////////////////////////////////////////////
 void RenderThread::RenderNext(RenderSync *_renderSync)
 {
-<<<<<<< HEAD
   this->rhi->RenderNext(_renderSync);
   emit this->TextureReady(
     this->rhi->TexturePtr(),
     this->rhi->TextureSize());
-=======
-  this->context->makeCurrent(this->surface);
-
-  if (!this->ignRenderer.initialized)
-  {
-    // Initialize renderer
-    auto loadingError = this->ignRenderer.Initialize();
-    if (!loadingError.empty())
-    {
-      this->errorCb(QString::fromStdString(loadingError));
-      return;
-    }
-  }
-
-  // check if engine has been successfully initialized
-  if (!this->ignRenderer.initialized)
-  {
-    ignerr << "Unable to initialize renderer" << std::endl;
-    return;
-  }
-
-  this->ignRenderer.Render(_renderSync);
-
-  emit TextureReady(this->ignRenderer.textureId, this->ignRenderer.textureSize);
->>>>>>> eac2fc29
 }
 
 /////////////////////////////////////////////////
 void RenderThread::ShutDown()
 {
-<<<<<<< HEAD
   // The render interface calls Destroy on IgnRendering
   this->rhi->ShutDown();
-=======
-  if (this->context && this->surface)
-    this->context->makeCurrent(this->surface);
-
-  this->ignRenderer.Destroy();
-
-  if (this->context)
-  {
-    this->context->doneCurrent();
-    delete this->context;
-  }
-
-  // schedule this to be deleted only after we're done cleaning up
-  if (this->surface)
-    this->surface->deleteLater();
->>>>>>> eac2fc29
 
   // Stop event processing, move the thread to GUI and make sure it is deleted.
   this->exit();
@@ -871,22 +785,27 @@
   // Create the render interface
   if (_graphicsAPI == rendering::GraphicsAPI::OPENGL)
   {
-    qDebug().nospace() << "Creating render thread interface for OpenGL";
+    igndbg << "Creating render thread interface for OpenGL" << std::endl;
     this->rhi = std::make_unique<RenderThreadRhiOpenGL>(&this->ignRenderer);
   }
 #ifdef __APPLE__
   else if (_graphicsAPI == rendering::GraphicsAPI::METAL)
   {
-    qDebug().nospace() << "Creating render thread interface for Metal";
+    igndbg << "Creating render thread interface for Metal" << std::endl;
     this->rhi = std::make_unique<RenderThreadRhiMetal>(&this->ignRenderer);
   }
 #endif
 }
 
 /////////////////////////////////////////////////
-void RenderThread::Initialize()
-{
-  this->rhi->Initialize();
+std::string RenderThread::Initialize()
+{
+  auto loadingError = this->rhi->Initialize();
+  if (!loadingError.empty())
+  {
+    this->errorCb(QString::fromStdString(loadingError));
+  }
+  return loadingError;
 }
 
 /////////////////////////////////////////////////
@@ -898,13 +817,13 @@
 {
   if (_graphicsAPI == rendering::GraphicsAPI::OPENGL)
   {
-    qDebug().nospace() << "Creating texture node render interface for OpenGL";
+    igndbg << "Creating texture node render interface for OpenGL" << std::endl;
     this->rhi = std::make_unique<TextureNodeRhiOpenGL>(_window);
   }
 #ifdef __APPLE__
   else if (_graphicsAPI == rendering::GraphicsAPI::METAL)
   {
-    qDebug().nospace() << "Creating texture node render interface for Metal";
+    igndbg << "Creating texture node render interface for Metal" << std::endl;
     this->rhi = std::make_unique<TextureNodeRhiMetal>(_window);
   }
 #endif
@@ -1008,7 +927,10 @@
   }
 
   // Carry out initialization on main thread before moving to render thread
-  this->dataPtr->renderThread->Initialize();
+  if (!this->dataPtr->renderThread->Initialize().empty())
+  {
+    return;
+  }
 
   if (this->dataPtr->graphicsAPI == rendering::GraphicsAPI::OPENGL)
   {
