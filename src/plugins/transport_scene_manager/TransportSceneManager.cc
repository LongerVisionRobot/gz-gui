--- conflicted
+++ resolved
@@ -24,7 +24,6 @@
 
 #include <QQmlProperty>
 
-<<<<<<< HEAD
 #include <gz/msgs/geometry.pb.h>
 #include <gz/msgs/light.pb.h>
 #include <gz/msgs/link.pb.h>
@@ -35,38 +34,16 @@
 #include <gz/msgs/uint32_v.pb.h>
 #include <gz/msgs/visual.pb.h>
 
-=======
->>>>>>> b3903b04
 #include <gz/common/Console.hh>
 #include <gz/common/MeshManager.hh>
 #include <gz/math/Pose3.hh>
 #include <gz/math/Vector3.hh>
-<<<<<<< HEAD
 #include <gz/msgs/Utility.hh>
 #include <gz/plugin/Register.hh>
-=======
-#include <gz/plugin/Register.hh>
-
-// TODO(louise) Remove these pragmas once ign-rendering and ign-msgs
-// are disabling the warnings
-#ifdef _MSC_VER
-#pragma warning(push, 0)
-#endif
-#include <gz/msgs.hh>
-
->>>>>>> b3903b04
 #include <gz/rendering/Capsule.hh>
 #include <gz/rendering/RenderEngine.hh>
 #include <gz/rendering/RenderingIface.hh>
 #include <gz/rendering/Scene.hh>
-<<<<<<< HEAD
-=======
-
-#ifdef _MSC_VER
-#pragma warning(pop)
-#endif
-
->>>>>>> b3903b04
 #include <gz/transport/Node.hh>
 #include <gz/transport/TopicUtils.hh>
 
@@ -896,9 +873,5 @@
 }
 
 // Register this plugin
-<<<<<<< HEAD
 GZ_ADD_PLUGIN(gz::gui::plugins::TransportSceneManager,
-=======
-IGNITION_ADD_PLUGIN(gz::gui::plugins::TransportSceneManager,
->>>>>>> b3903b04
-                    gz::gui::Plugin)+              gz::gui::Plugin)