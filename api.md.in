--- conflicted
+++ resolved
@@ -1,10 +1,6 @@
 ## Gazebo @GZ_DESIGNATION_CAP@
 
-<<<<<<< HEAD
-Ignition @GZ_DESIGNATION_CAP@ is a component in Ignition, a set of libraries
-=======
 Gazebo @GZ_DESIGNATION_CAP@ is a component in Gazebo, a set of libraries
->>>>>>> c7498f19
 designed to rapidly develop robot and simulation applications. 
 
 ## License
