\page install Installation

Next Tutorial: \ref commandline

# Install

These instructions are for installing only Ignition GUI. If you're interested
in using all the Ignition libraries, not only Igniton GUI, check out this
[Ignition installation](https://ignitionrobotics.org/docs/latest/install).

We recommend following the binary install instructions to get up and running as
quickly and painlessly as possible.

The source install instructions should be used if you need the very latest
software improvements, if you need to modify the code, or if you plan to make a
contribution.

## Binary Install

### Ubuntu

On Ubuntu, it's possible to install Ignition GUI as follows:

Add OSRF packages:
<<<<<<< HEAD

    echo "deb http://packages.osrfoundation.org/gazebo/ubuntu-stable `lsb_release -cs` main" > /etc/apt/sources.list.d/gazebo-stable.list
    sudo apt-key adv --keyserver hkp://p80.pool.sks-keyservers.net:80 --recv-keys D2486D2DD83DB69272AFE98867170598AF249743
    sudo apt update

Install Ignition GUI:

    sudo apt install libignition-gui<#>-dev
=======
  ```
  echo "deb http://packages.osrfoundation.org/gazebo/ubuntu-stable `lsb_release -cs` main" > /etc/apt/sources.list.d/gazebo-stable.list
  sudo apt-key adv --keyserver hkp://p80.pool.sks-keyservers.net:80 --recv-keys D2486D2DD83DB69272AFE98867170598AF249743
  sudo apt update
  ```

Install Ignition GUI:
  ```
  sudo apt install libignition-gui<#>-dev
  ```
>>>>>>> c9c4f80c

Be sure to replace `<#>` with a number value, such as 1 or 2, depending on
which version you need.

### macOS

On macOS, add OSRF packages:
<<<<<<< HEAD

    ruby -e "$(curl -fsSL https://raw.githubusercontent.com/Homebrew/install/master/install)"
    brew tap osrf/simulation

Install Ignition GUI:

    brew install ignition-gui<#>
=======
  ```
  ruby -e "$(curl -fsSL https://raw.githubusercontent.com/Homebrew/install/master/install)"
  brew tap osrf/simulation
  ```

Install Ignition GUI:
  ```
  brew install ignition-gui<#>
  ```
>>>>>>> c9c4f80c

Be sure to replace `<#>` with a number value, such as 1 or 2, depending on
which version you need.

<<<<<<< HEAD
## Source Install

### Prerequisites

#### Ubuntu Bionic 18.04 or above

Add OSRF packages:

    sudo apt update
    sudo apt -y install wget lsb-release gnupg
    sh -c 'echo "deb http://packages.osrfoundation.org/gazebo/ubuntu-stable `lsb_release -cs` main" > /etc/apt/sources.list.d/gazebo-stable.list'
    wget http://packages.osrfoundation.org/gazebo.key -O - | apt-key add -
    sudo apt-add-repository -s "deb http://packages.osrfoundation.org/gazebo/ubuntu-stable $(lsb_release -c -s) main"

Clone source code:

    # This checks out the `master` branch. You can append `-b ign-gui#` (replace # with a number) to checkout a specific version
    git clone http://github.com/ignitionrobotics/ign-gui

Install dependencies

   sudo apt -y install $(sort -u $(find . -iname 'packages.apt') | tr '\n' ' ')

Only on Bionic, update the GCC compiler version:

    sudo update-alternatives --install /usr/bin/gcc gcc /usr/bin/gcc-8 800 --slave /usr/bin/g++ g++ /usr/bin/g++-8 --slave /usr/bin/gcov gcov /usr/bin/gcov-8


### Building from source

Build and install as follows:

    cd ign-gui
    mkdir build
    cd build
    cmake ..
    make -j4
    sudo make install
=======
### Windows

Binary install is pending `ignition-rendering` and `ignition-gui` being added to conda-forge.

## Source Install

### Ubuntu Bionic 18.04 or above

#### Install Prerequisites

Add OSRF packages:
  ```
  sudo apt update
  sudo apt -y install wget lsb-release gnupg
  sh -c 'echo "deb http://packages.osrfoundation.org/gazebo/ubuntu-stable `lsb_release -cs` main" > /etc/apt/sources.list.d/gazebo-stable.list'
  wget http://packages.osrfoundation.org/gazebo.key -O - | apt-key add -
  sudo apt-add-repository -s "deb http://packages.osrfoundation.org/gazebo/ubuntu-stable $(lsb_release -c -s) main"
  ```

Clone source code:
  ```
  # This checks out the `master` branch. You can append `-b ign-gui#` (replace # with a number) to checkout a specific version
  git clone http://github.com/ignitionrobotics/ign-gui
  ```

Install dependencies
  ```
  sudo apt -y install $(sort -u $(find . -iname 'packages.apt') | tr '\n' ' ')
  ```

Only on Bionic, update the GCC compiler version:
  ```
  sudo update-alternatives --install /usr/bin/gcc gcc /usr/bin/gcc-8 800 --slave /usr/bin/g++ g++ /usr/bin/g++-8 --slave /usr/bin/gcov gcov /usr/bin/gcov-8
  ```

#### Build from source

Build and install as follows:
  ```
  cd ign-gui
  mkdir build
  cd build
  cmake ..
  make -j4
  sudo make install
  ```

### Windows

#### Install Prerequisites

First, follow the [ign-cmake](https://github.com/ignitionrobotics/ign-cmake) tutorial for installing Conda, Visual Studio, CMake, etc., prerequisites, and creating a Conda environment.

Navigate to `condabin` if necessary to use the `conda` command (i.e., if Conda is not in your `PATH` environment variable. You can find the location of `condabin` in Anaconda Prompt, `where conda`).

Create if necessary, and activate a Conda environment:
```
conda create -n ign-ws
conda activate ign-ws
```

Install dependencies:
```
conda install qt --channel conda-forge
```

Install Ignition dependencies, replacing `<#>` with the desired versions:
```
conda install libignition-cmake<#> libignition-common<#> libignition-math<#> libignition-transport<#> libignition-msgs<#> libignition-plugin<#> libignition-tools<#> --channel conda-forge
```

Before [ign-rendering](https://github.com/ignitionrobotics/ign-rendering) becomes available on conda-forge, follow its tutorial to build it from source.

#### Build from source

1. Activate the Conda environment created in the prerequisites:
  ```
  conda activate ign-ws
  ```

1. Navigate to where you would like to build the library, and clone the repository.
  ```
  # Optionally, append `-b ign-gui#` (replace # with a number) to check out a specific version
  git clone https://github.com/ignitionrobotics/ign-gui.git
  ```

1. Configure and build
  ```
  cd ign-gui
  mkdir build
  cd build
  ```

    As `ign-rendering` is not yet available on conda-forge, we need to build it from source and specify the path containing `ignition-rendering<#>-config.cmake` and `ignition-rendering<#>-ogre-config.cmake` in `CMAKE_PREFIX_PATH`. That path could be `ign-rendering-install-path\lib\cmake`, for example.
  ```
  cmake .. -DBUILD_TESTING=OFF -DCMAKE_PREFIX_PATH=path\containing\ignition-rendering-config  # Optionally, -DCMAKE_INSTALL_PREFIX=path\to\install
  cmake --build . --config Release
  ```

1. Optionally, install. You will likely need to run a terminal with admin privileges for this call to succeed.
  ```
  cmake --install . --config Release
  ```
>>>>>>> c9c4f80c

# Documentation

API documentation and tutorials can be accessed at
[https://ignitionrobotics.org/libs/gui](https://ignitionrobotics.org/libs/gui)

You can also generate the documentation from a clone of this repository by following these steps.

1. You will need [Doxygen](http://www.doxygen.org/). On Ubuntu Doxygen can be installed using
<<<<<<< HEAD

    ```
    sudo apt-get install doxygen
    ```

2. Clone the repository

    ```
    git clone https://github.com/ignitionrobotics/ign-gui
    ```

3. Configure and build the documentation.

    ```
    cd ign-gui
    mkdir build
    cd build
    cmake ../
    make doc
    ```

4. View the documentation by running the following command from the `build` directory.

    ```
    firefox doxygen/html/index.html
    ```
=======
  ```
  sudo apt-get install doxygen
  ```

2. Clone the repository
  ```
  git clone https://github.com/ignitionrobotics/ign-gui
  ```

3. Configure and build the documentation.
  ```
  cd ign-gui
  mkdir build
  cd build
  cmake ..
  make doc
  ```

4. View the documentation by running the following command from the `build` directory.
  ```
  firefox doxygen/html/index.html
  ```
>>>>>>> c9c4f80c

# Testing

Follow these steps to run tests and static code analysis in your clone of this repository.

1. Follow the [source install instruction](#source-install).

2. Run tests.
<<<<<<< HEAD

    ```
    make test
    ```

3. Static code checker.

    ```
    make codecheck
    ```

See the [Writing Tests section of the contributor guide](https://ignitionrobotics.org/docs/all/contributing#writing-tests) for help creating or modifying tests.
=======
  ```
  make test
  ```

3. Static code checker.
  ```
  make codecheck
  ```

See the [Writing Tests section of the contributor guide](https://ignitionrobotics.org/docs/all/contributing#writing-tests) for help       creating or modifying tests.
>>>>>>> c9c4f80c
<|MERGE_RESOLUTION|>--- conflicted
+++ resolved
@@ -22,16 +22,6 @@
 On Ubuntu, it's possible to install Ignition GUI as follows:
 
 Add OSRF packages:
-<<<<<<< HEAD
-
-    echo "deb http://packages.osrfoundation.org/gazebo/ubuntu-stable `lsb_release -cs` main" > /etc/apt/sources.list.d/gazebo-stable.list
-    sudo apt-key adv --keyserver hkp://p80.pool.sks-keyservers.net:80 --recv-keys D2486D2DD83DB69272AFE98867170598AF249743
-    sudo apt update
-
-Install Ignition GUI:
-
-    sudo apt install libignition-gui<#>-dev
-=======
   ```
   echo "deb http://packages.osrfoundation.org/gazebo/ubuntu-stable `lsb_release -cs` main" > /etc/apt/sources.list.d/gazebo-stable.list
   sudo apt-key adv --keyserver hkp://p80.pool.sks-keyservers.net:80 --recv-keys D2486D2DD83DB69272AFE98867170598AF249743
@@ -42,7 +32,6 @@
   ```
   sudo apt install libignition-gui<#>-dev
   ```
->>>>>>> c9c4f80c
 
 Be sure to replace `<#>` with a number value, such as 1 or 2, depending on
 which version you need.
@@ -50,15 +39,6 @@
 ### macOS
 
 On macOS, add OSRF packages:
-<<<<<<< HEAD
-
-    ruby -e "$(curl -fsSL https://raw.githubusercontent.com/Homebrew/install/master/install)"
-    brew tap osrf/simulation
-
-Install Ignition GUI:
-
-    brew install ignition-gui<#>
-=======
   ```
   ruby -e "$(curl -fsSL https://raw.githubusercontent.com/Homebrew/install/master/install)"
   brew tap osrf/simulation
@@ -68,51 +48,10 @@
   ```
   brew install ignition-gui<#>
   ```
->>>>>>> c9c4f80c
 
 Be sure to replace `<#>` with a number value, such as 1 or 2, depending on
 which version you need.
 
-<<<<<<< HEAD
-## Source Install
-
-### Prerequisites
-
-#### Ubuntu Bionic 18.04 or above
-
-Add OSRF packages:
-
-    sudo apt update
-    sudo apt -y install wget lsb-release gnupg
-    sh -c 'echo "deb http://packages.osrfoundation.org/gazebo/ubuntu-stable `lsb_release -cs` main" > /etc/apt/sources.list.d/gazebo-stable.list'
-    wget http://packages.osrfoundation.org/gazebo.key -O - | apt-key add -
-    sudo apt-add-repository -s "deb http://packages.osrfoundation.org/gazebo/ubuntu-stable $(lsb_release -c -s) main"
-
-Clone source code:
-
-    # This checks out the `master` branch. You can append `-b ign-gui#` (replace # with a number) to checkout a specific version
-    git clone http://github.com/ignitionrobotics/ign-gui
-
-Install dependencies
-
-   sudo apt -y install $(sort -u $(find . -iname 'packages.apt') | tr '\n' ' ')
-
-Only on Bionic, update the GCC compiler version:
-
-    sudo update-alternatives --install /usr/bin/gcc gcc /usr/bin/gcc-8 800 --slave /usr/bin/g++ g++ /usr/bin/g++-8 --slave /usr/bin/gcov gcov /usr/bin/gcov-8
-
-
-### Building from source
-
-Build and install as follows:
-
-    cd ign-gui
-    mkdir build
-    cd build
-    cmake ..
-    make -j4
-    sudo make install
-=======
 ### Windows
 
 Binary install is pending `ignition-rendering` and `ignition-gui` being added to conda-forge.
@@ -216,7 +155,6 @@
   ```
   cmake --install . --config Release
   ```
->>>>>>> c9c4f80c
 
 # Documentation
 
@@ -226,34 +164,6 @@
 You can also generate the documentation from a clone of this repository by following these steps.
 
 1. You will need [Doxygen](http://www.doxygen.org/). On Ubuntu Doxygen can be installed using
-<<<<<<< HEAD
-
-    ```
-    sudo apt-get install doxygen
-    ```
-
-2. Clone the repository
-
-    ```
-    git clone https://github.com/ignitionrobotics/ign-gui
-    ```
-
-3. Configure and build the documentation.
-
-    ```
-    cd ign-gui
-    mkdir build
-    cd build
-    cmake ../
-    make doc
-    ```
-
-4. View the documentation by running the following command from the `build` directory.
-
-    ```
-    firefox doxygen/html/index.html
-    ```
-=======
   ```
   sudo apt-get install doxygen
   ```
@@ -276,7 +186,6 @@
   ```
   firefox doxygen/html/index.html
   ```
->>>>>>> c9c4f80c
 
 # Testing
 
@@ -285,28 +194,13 @@
 1. Follow the [source install instruction](#source-install).
 
 2. Run tests.
-<<<<<<< HEAD
-
-    ```
-    make test
-    ```
+  ```
+  make test
+  ```
 
 3. Static code checker.
-
-    ```
-    make codecheck
-    ```
+  ```
+  make codecheck
+  ```
 
 See the [Writing Tests section of the contributor guide](https://ignitionrobotics.org/docs/all/contributing#writing-tests) for help creating or modifying tests.
-=======
-  ```
-  make test
-  ```
-
-3. Static code checker.
-  ```
-  make codecheck
-  ```
-
-See the [Writing Tests section of the contributor guide](https://ignitionrobotics.org/docs/all/contributing#writing-tests) for help       creating or modifying tests.
->>>>>>> c9c4f80c
