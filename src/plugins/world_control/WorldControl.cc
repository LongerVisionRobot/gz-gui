--- conflicted
+++ resolved
@@ -59,29 +59,14 @@
   /// \brief True for paused
   public: bool pause{true};
 
-<<<<<<< HEAD
-    /// \brief The paused state of the most recently received world stats msg
-    /// (true for paused)
-    public: bool lastStatsMsgPaused{true};
-
-    /// \brief Whether server communication should occur through an event (true)
-    /// or service (false). The service option was used by default for
-    /// gz-gui7 and earlier, and now uses the event by default in gz-gui8.
-    public: bool useEvent{true};
-  };
-}
-}
-}
-=======
   /// \brief The paused state of the most recently received world stats msg
   /// (true for paused)
   public: bool lastStatsMsgPaused{true};
->>>>>>> 8dae0371
 
   /// \brief Whether server communication should occur through an event (true)
-  /// or service (false). The service option is used by default for
-  /// gz-gui6, and should be changed to use the event by default in gz-gui7.
-  public: bool useEvent{false};
+  /// or service (false). The service option was used by default for
+  /// gz-gui7 and earlier, and now uses the event by default in gz-gui8.
+  public: bool useEvent{true};
 };
 
 /////////////////////////////////////////////////
