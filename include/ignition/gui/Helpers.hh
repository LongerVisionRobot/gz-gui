/*
 * Copyright (C) 2022 Open Source Robotics Foundation
 *
 * Licensed under the Apache License, Version 2.0 (the "License");
 * you may not use this file except in compliance with the License.
 * You may obtain a copy of the License at
 *
 *     http://www.apache.org/licenses/LICENSE-2.0
 *
 * Unless required by applicable law or agreed to in writing, software
 * distributed under the License is distributed on an "AS IS" BASIS,
 * WITHOUT WARRANTIES OR CONDITIONS OF ANY KIND, either express or implied.
 * See the License for the specific language governing permissions and
 * limitations under the License.
 *
 */

<<<<<<< HEAD
#include <string>

#include "ignition/gui/Enums.hh"
#include "ignition/gui/Export.hh"

namespace ignition
{
  namespace gui
  {
    /// \brief Create a human readable key, capitalizing the first letter
    /// and removing characters like "_".
    /// \param[in] _key Non-human-readable key.
    /// \return Human-readable key.
    IGNITION_GUI_VISIBLE
    std::string humanReadable(const std::string &_key);

    /// \brief Returns the unit for a given key. For example, the key "mass"
    /// returns "kg".
    /// \param[in] _key The key.
    /// \param[in] _type In case the key may have more than one type, the type
    /// must be given too. For example, a prismatic joint will have different
    /// units from a revolute joint.
    /// \return The unit.
    IGNITION_GUI_VISIBLE
    std::string unitFromKey(const std::string &_key,
                            const std::string &_type = "");

    /// \brief Returns the range for a given key. For example, the key
    /// "transparency" returns min == 0, max == 1.
    /// \param[in] _key The key.
    /// \param[out] _min The minimum value.
    /// \param[out] _max The maximum value.
    IGNITION_GUI_VISIBLE
    void rangeFromKey(const std::string &_key, double &_min, double &_max);

    /// \brief Returns the string type for a given key. For example, the key
    /// "innerxml" has a PLAIN_TEXT type while "name" is a LINE.
    /// \param[in] _key The key.
    /// \return The string type.
    IGNITION_GUI_VISIBLE
    StringType stringTypeFromKey(const std::string &_key);

    /// \brief Generates a path for a file which doesn't collide with existing
    /// files, by appending numbers to it (i.e. (0), (1), ...)
    /// \param[in] _pathAndName Full absolute path and file name up to the
    /// file extension.
    /// \param[in] _extension File extension, such as "pdf".
    /// \return Full path, with name and extension, which doesn't collide with
    /// existing files
    IGNITION_GUI_VISIBLE
    std::string uniqueFilePath(const std::string &_pathAndName,
                               const std::string &_extension);

    /// \brief The main window's "worldNames" property may be filled with a list
    /// of the names of all worlds currently loaded. This information can be
    /// used by plugins to choose which world to work with.
    /// This helper function provides a handy access to the world names list.
    /// \return List of world names, as stored in the `MainWindow`'s
    /// "worldNames" property.
    IGNITION_GUI_VISIBLE
    QStringList worldNames();

    /// \brief The main window's "renderEngine" property may be filled with
    /// a string of the render engine gui name. This information can be
    /// used by plugins to set the GUI render engine
    /// This helper function provides a handy access to the render engine GUI
    /// name
    /// \return Name of render engine used on the GUI, as stored in the
    /// `MainWindow`'s "renderEngine" property.
    IGNITION_GUI_VISIBLE
    std::string renderEngineName();

    /// \brief Import path for ign-gui QML modules added to the Qt resource
    /// system. This helper function returns the QRC resource path where custom
    /// ignition QML modules can be imported from. To import an ignition QML
    /// module, add this path to the QML engine's import path list before
    /// attempting to load a QML file that imports ignition QML modules.
    /// \return Resousrce path prefix as a string
    IGNITION_GUI_VISIBLE
    const QString qmlQrcImportPath();

    /// \brief Returns the first element on a QList which matches the given
    /// property.
    /// \param[in] _list The list to search through.
    /// \param[in] _key The property key value.
    /// \param[in] _value The property value.
    /// \return The first matching element.
    template<class T>
    T findFirstByProperty(const QList<T> _list, const char *_key,
        QVariant _value)
    {
      for (const auto &w : _list)
      {
        if (w->property(_key) == _value)
          return w;
      }
      return nullptr;
    }
  }
}
#endif
=======
#include <gz/gui/Helpers.hh>
#include <ignition/gui/config.hh>
>>>>>>> c7498f19
<|MERGE_RESOLUTION|>--- conflicted
+++ resolved
@@ -15,109 +15,5 @@
  *
  */
 
-<<<<<<< HEAD
-#include <string>
-
-#include "ignition/gui/Enums.hh"
-#include "ignition/gui/Export.hh"
-
-namespace ignition
-{
-  namespace gui
-  {
-    /// \brief Create a human readable key, capitalizing the first letter
-    /// and removing characters like "_".
-    /// \param[in] _key Non-human-readable key.
-    /// \return Human-readable key.
-    IGNITION_GUI_VISIBLE
-    std::string humanReadable(const std::string &_key);
-
-    /// \brief Returns the unit for a given key. For example, the key "mass"
-    /// returns "kg".
-    /// \param[in] _key The key.
-    /// \param[in] _type In case the key may have more than one type, the type
-    /// must be given too. For example, a prismatic joint will have different
-    /// units from a revolute joint.
-    /// \return The unit.
-    IGNITION_GUI_VISIBLE
-    std::string unitFromKey(const std::string &_key,
-                            const std::string &_type = "");
-
-    /// \brief Returns the range for a given key. For example, the key
-    /// "transparency" returns min == 0, max == 1.
-    /// \param[in] _key The key.
-    /// \param[out] _min The minimum value.
-    /// \param[out] _max The maximum value.
-    IGNITION_GUI_VISIBLE
-    void rangeFromKey(const std::string &_key, double &_min, double &_max);
-
-    /// \brief Returns the string type for a given key. For example, the key
-    /// "innerxml" has a PLAIN_TEXT type while "name" is a LINE.
-    /// \param[in] _key The key.
-    /// \return The string type.
-    IGNITION_GUI_VISIBLE
-    StringType stringTypeFromKey(const std::string &_key);
-
-    /// \brief Generates a path for a file which doesn't collide with existing
-    /// files, by appending numbers to it (i.e. (0), (1), ...)
-    /// \param[in] _pathAndName Full absolute path and file name up to the
-    /// file extension.
-    /// \param[in] _extension File extension, such as "pdf".
-    /// \return Full path, with name and extension, which doesn't collide with
-    /// existing files
-    IGNITION_GUI_VISIBLE
-    std::string uniqueFilePath(const std::string &_pathAndName,
-                               const std::string &_extension);
-
-    /// \brief The main window's "worldNames" property may be filled with a list
-    /// of the names of all worlds currently loaded. This information can be
-    /// used by plugins to choose which world to work with.
-    /// This helper function provides a handy access to the world names list.
-    /// \return List of world names, as stored in the `MainWindow`'s
-    /// "worldNames" property.
-    IGNITION_GUI_VISIBLE
-    QStringList worldNames();
-
-    /// \brief The main window's "renderEngine" property may be filled with
-    /// a string of the render engine gui name. This information can be
-    /// used by plugins to set the GUI render engine
-    /// This helper function provides a handy access to the render engine GUI
-    /// name
-    /// \return Name of render engine used on the GUI, as stored in the
-    /// `MainWindow`'s "renderEngine" property.
-    IGNITION_GUI_VISIBLE
-    std::string renderEngineName();
-
-    /// \brief Import path for ign-gui QML modules added to the Qt resource
-    /// system. This helper function returns the QRC resource path where custom
-    /// ignition QML modules can be imported from. To import an ignition QML
-    /// module, add this path to the QML engine's import path list before
-    /// attempting to load a QML file that imports ignition QML modules.
-    /// \return Resousrce path prefix as a string
-    IGNITION_GUI_VISIBLE
-    const QString qmlQrcImportPath();
-
-    /// \brief Returns the first element on a QList which matches the given
-    /// property.
-    /// \param[in] _list The list to search through.
-    /// \param[in] _key The property key value.
-    /// \param[in] _value The property value.
-    /// \return The first matching element.
-    template<class T>
-    T findFirstByProperty(const QList<T> _list, const char *_key,
-        QVariant _value)
-    {
-      for (const auto &w : _list)
-      {
-        if (w->property(_key) == _value)
-          return w;
-      }
-      return nullptr;
-    }
-  }
-}
-#endif
-=======
 #include <gz/gui/Helpers.hh>
-#include <ignition/gui/config.hh>
->>>>>>> c7498f19
+#include <ignition/gui/config.hh>