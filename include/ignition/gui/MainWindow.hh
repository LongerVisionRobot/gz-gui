--- conflicted
+++ resolved
@@ -39,11 +39,6 @@
       /// \brief Destructor
       public: virtual ~MainWindow();
 
-<<<<<<< HEAD
-      /// \brief Add a plugin to the window.
-      /// \param [in] Plugin filename
-      private slots: void OnAddPlugin(QString _plugin);
-=======
       /// \brief Close all docks
       /// \return True if all docks have been closed
       public: bool CloseAllDocks();
@@ -53,7 +48,10 @@
 
       /// \brief Callback when save configuration is selected
       private slots: void OnSaveConfig();
->>>>>>> 91ca1981
+
+      /// \brief Add a plugin to the window.
+      /// \param [in] Plugin filename
+      private slots: void OnAddPlugin(QString _plugin);
 
       /// \internal
       /// \brief Private data pointer
