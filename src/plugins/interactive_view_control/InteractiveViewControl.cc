/*
 * Copyright (C) 2021 Open Source Robotics Foundation
 *
 * Licensed under the Apache License, Version 2.0 (the "License");
 * you may not use this file except in compliance with the License.
 * You may obtain a copy of the License at
 *
 *     http://www.apache.org/licenses/LICENSE-2.0
 *
 * Unless required by applicable law or agreed to in writing, software
 * distributed under the License is distributed on an "AS IS" BASIS,
 * WITHOUT WARRANTIES OR CONDITIONS OF ANY KIND, either express or implied.
 * See the License for the specific language governing permissions and
 * limitations under the License.
 *
 */

#include <gz/msgs/boolean.pb.h>
#include <gz/msgs/stringmsg.pb.h>

#include <string>
#include <mutex>

#include <gz/common/MouseEvent.hh>

#include <gz/gui/Application.hh>
#include <gz/gui/GuiEvents.hh>
#include <gz/gui/MainWindow.hh>

#include <gz/plugin/Register.hh>

<<<<<<< HEAD
#include <gz/rendering/Camera.hh>
#include <gz/rendering/OrbitViewController.hh>
#include <gz/rendering/OrthoViewController.hh>
#include <gz/rendering/RenderingIface.hh>
#include <gz/rendering/RayQuery.hh>
#include <gz/rendering/Utils.hh>
=======
#include <ignition/rendering/Camera.hh>
#include <ignition/rendering/Geometry.hh>
#include <ignition/rendering/Material.hh>
#include <ignition/rendering/OrbitViewController.hh>
#include <ignition/rendering/OrthoViewController.hh>
#include <ignition/rendering/RenderingIface.hh>
#include <ignition/rendering/RayQuery.hh>
#include <ignition/rendering/Utils.hh>
>>>>>>> 5dfd0fd7

#include <gz/transport/Node.hh>

#include "InteractiveViewControl.hh"

/// \brief Private data class for InteractiveViewControl
class gz::gui::plugins::InteractiveViewControlPrivate
{
  /// \brief Perform rendering calls in the rendering thread.
  public: void OnRender();

  /// \brief Callback for camera view controller request
  /// \param[in] _msg Request message to set the camera view controller
  /// \param[out] _res Response data
  /// \return True if the request is received
  public: bool OnViewControl(const msgs::StringMsg &_msg,
    msgs::Boolean &_res);

  /// \brief Callback for camera reference visual request
  /// \param[in] _msg Request message to enable/disable the reference visual
  /// \param[out] _res Response data
  /// \return True if the request is received
  public: bool OnReferenceVisual(const msgs::Boolean &_msg,
    msgs::Boolean &_res);

  /// \brief Callback for camera view control sensitivity request
  /// \param[in] _msg Request message to set the camera view controller
  /// sensitivity. Value must be greater than zero. The higher the number
  /// the more sensitive camera control is to mouse movements. Affects all
  /// camera movements (pan, orbit, zoom)
  /// \param[out] _res Response data
  /// \return True if the request is received
  public: bool OnViewControlSensitivity(const msgs::Double &_msg,
    msgs::Boolean &_res);

  /// \brief Update the reference visual. Adjust scale based on distance from
  /// camera to target point so it remains the same size on screen.
  public: void UpdateReferenceVisual();

  /// \brief Flag to indicate if mouse event is dirty
  public: bool mouseDirty = false;

  /// \brief Flag to indicate if hover event is dirty
  public: bool hoverDirty = false;

  /// \brief Flag to indicate if mouse press event is dirty
  public: bool mousePressDirty = false;

  /// \brief True to block orbiting with the mouse.
  public: bool blockOrbit = false;

  /// \brief Mouse event
  public: common::MouseEvent mouseEvent;

  /// \brief Mouse move distance since last event.
  public: math::Vector2d drag;

  /// \brief User camera
  public: rendering::CameraPtr camera{nullptr};

  /// \brief View control focus target
  public: math::Vector3d target;

  /// \brief Orbit view controller
  public: rendering::OrbitViewController orbitViewControl;

  /// \brief Ortho view controller
  public: rendering::OrthoViewController orthoViewControl;

  /// \brief Camera view controller
  public: rendering::ViewController *viewControl{nullptr};

  /// \brief Mutex to protect View Controllers
  public: std::mutex mutex;

  /// \brief View controller
  public: std::string viewController{"orbit"};

  /// \brief Enable / disable reference visual
  public: bool enableRefVisual{true};

  /// \brief Camera view control service
  public: std::string cameraViewControlService;

  /// \brief Camera reference visual service
  public: std::string cameraRefVisualService;

  /// \brief Camera view control sensitivity service
  public: std::string cameraViewControlSensitivityService;

  /// \brief Ray query for mouse clicks
  public: rendering::RayQueryPtr rayQuery{nullptr};

  //// \brief Pointer to the rendering scene
  public: rendering::ScenePtr scene{nullptr};

  /// \brief Reference visual for visualizing the target point
  public: rendering::VisualPtr refVisual{nullptr};

  /// \brief Transport node for making transform control requests
  public: transport::Node node;

  /// \brief View control sensitivity value. Must be greater than 0.
  public: double viewControlSensitivity = 1.0;
};

using namespace gz;
using namespace gui;
using namespace plugins;

/////////////////////////////////////////////////
void InteractiveViewControlPrivate::OnRender()
{
  if (!this->scene)
  {
    this->scene = rendering::sceneFromFirstRenderEngine();
    if (!this->scene)
      return;

    for (unsigned int i = 0; i < this->scene->NodeCount(); ++i)
    {
      auto cam = std::dynamic_pointer_cast<rendering::Camera>(
        this->scene->NodeByIndex(i));
      if (cam)
      {
        bool isUserCamera = false;
        try
        {
          isUserCamera = std::get<bool>(cam->UserData("user-camera"));
        }
        catch (std::bad_variant_access &)
        {
          continue;
        }
        if (isUserCamera)
        {
          this->camera = cam;
          gzdbg << "InteractiveViewControl plugin is moving camera ["
                 << this->camera->Name() << "]" << std::endl;
          break;
        }
      }
    }

    if (!this->camera)
    {
      gzerr << "InteractiveViewControl camera is not available" << std::endl;
      return;
    }
    this->rayQuery = this->camera->Scene()->CreateRayQuery();
  }

  if (this->blockOrbit)
  {
    this->drag = {0, 0};
    return;
  }

  if (!this->camera)
    return;

  // hover
  if (this->hoverDirty)
  {
    if (this->refVisual)
      this->refVisual->SetVisible(false);
    this->hoverDirty = false;
  }

  if (!this->mouseDirty)
    return;

  std::lock_guard<std::mutex> lock(this->mutex);

  if (this->viewController == "ortho")
  {
    this->viewControl = &this->orthoViewControl;
  }
  else if (this->viewController == "orbit")
  {
    this->viewControl = &this->orbitViewControl;
  }
  else
  {
    gzerr << "Unknown view controller: " << this->viewController
           << ". Defaulting to orbit view controller" << std::endl;
    this->viewController = "orbit";
    this->viewControl = &this->orbitViewControl;
  }
  this->viewControl->SetCamera(this->camera);

  if (this->enableRefVisual)
  {
    if (!this->refVisual)
    {
      // create ref visual
      this->refVisual = scene->CreateVisual();
      rendering::GeometryPtr sphere = scene->CreateSphere();
      this->refVisual->AddGeometry(sphere);
      this->refVisual->SetLocalScale(math::Vector3d(0.2, 0.2, 0.1));
      this->refVisual->SetVisibilityFlags(
        IGN_VISIBILITY_GUI & ~IGN_VISIBILITY_SELECTABLE
      );

      // create material
      math::Color diffuse(1.0f, 1.0f, 0.0f, 1.0f);
      math::Color specular(1.0f, 1.0f, 0.0f, 1.0f);
      double transparency = 0.3;
      rendering::MaterialPtr material = scene->CreateMaterial();
      material->SetDiffuse(diffuse);
      material->SetSpecular(specular);
      material->SetTransparency(transparency);
      material->SetCastShadows(false);
      this->refVisual->SetMaterial(material);
      scene->DestroyMaterial(material);
    }
    this->refVisual->SetVisible(true);
  }

  if (this->mouseEvent.Type() == common::MouseEvent::SCROLL)
  {
    this->target = rendering::screenToScene(
      this->mouseEvent.Pos(), this->camera, this->rayQuery);

    this->viewControl->SetTarget(this->target);
    double distance = this->camera->WorldPosition().Distance(
        this->target);

    math::Vector2d newDrag = this->drag * this->viewControlSensitivity;
    double amount = -newDrag.Y() * distance / 5.0;
    this->viewControl->Zoom(amount);
    this->UpdateReferenceVisual();
  }
  else if (this->mouseEvent.Type() == common::MouseEvent::PRESS)
  {
    this->target = rendering::screenToScene(
      this->mouseEvent.PressPos(), this->camera, this->rayQuery);

    this->viewControl->SetTarget(this->target);
    this->UpdateReferenceVisual();
    this->mousePressDirty = false;
  }
  else
  {
    math::Vector2d newDrag = this->drag * this->viewControlSensitivity;
    // Pan with left button
    if (this->mouseEvent.Buttons() & common::MouseEvent::LEFT)
    {
      if (Qt::ShiftModifier == QGuiApplication::queryKeyboardModifiers())
        this->viewControl->Orbit(newDrag);
      else
        this->viewControl->Pan(newDrag);
      this->UpdateReferenceVisual();
    }
    // Orbit with middle button
    else if (this->mouseEvent.Buttons() & common::MouseEvent::MIDDLE)
    {
      this->viewControl->Orbit(newDrag);
      this->UpdateReferenceVisual();
    }
    // Zoom with right button
    else if (this->mouseEvent.Buttons() & common::MouseEvent::RIGHT)
    {
      double hfov = this->camera->HFOV().Radian();
      double vfov = 2.0f * atan(tan(hfov / 2.0f) / this->camera->AspectRatio());
      double distance = this->camera->WorldPosition().Distance(this->target);
      double amount = ((-newDrag.Y() /
          static_cast<double>(this->camera->ImageHeight()))
          * distance * tan(vfov/2.0) * 6.0);
      this->viewControl->Zoom(amount);
      this->UpdateReferenceVisual();
    }
  }

  this->drag = 0;
  this->mouseDirty = false;
}

/////////////////////////////////////////////////
void InteractiveViewControlPrivate::UpdateReferenceVisual()
{
  if (!this->refVisual || !this->enableRefVisual)
    return;
  this->refVisual->SetWorldPosition(this->target);
  // Update the size of the reference visual based on the distance to the
  // target point.
  double distance =
      this->camera->WorldPosition().Distance(this->target);

  double scale = distance * atan(IGN_DTOR(1.0));
  this->refVisual->SetLocalScale(
      math::Vector3d(scale, scale, scale * 0.5));
}

/////////////////////////////////////////////////
bool InteractiveViewControlPrivate::OnViewControl(const msgs::StringMsg &_msg,
  msgs::Boolean &_res)
{
  std::lock_guard<std::mutex> lock(this->mutex);

  if (_msg.data() != "orbit" && _msg.data() != "ortho")
  {
    gzwarn << "View controller type not supported [" << _msg.data() << "]"
            << std::endl;
    _res.set_data(false);
    return true;
  }

  this->viewController = _msg.data();

  // mark mouse dirty to trigger HandleMouseEvent call and
  // set up a new view controller
  this->mouseDirty = true;

  _res.set_data(true);
  return true;
}

/////////////////////////////////////////////////
bool InteractiveViewControlPrivate::OnReferenceVisual(const msgs::Boolean &_msg,
  msgs::Boolean &_res)
{
  std::lock_guard<std::mutex> lock(this->mutex);
  this->enableRefVisual = _msg.data();

  _res.set_data(true);
  return true;
}

/////////////////////////////////////////////////
bool InteractiveViewControlPrivate::OnViewControlSensitivity(
  const msgs::Double &_msg, msgs::Boolean &_res)
{
  std::lock_guard<std::mutex> lock(this->mutex);

  if (_msg.data() <= 0.0)
  {
    ignwarn << "View controller sensitivity must be greater than zero ["
            << _msg.data() << "]" << std::endl;
    _res.set_data(false);
    return true;
  }

  this->viewControlSensitivity = _msg.data();

  _res.set_data(true);
  return true;
}

/////////////////////////////////////////////////
InteractiveViewControl::InteractiveViewControl()
  : Plugin(), dataPtr(std::make_unique<InteractiveViewControlPrivate>())
{
}

/////////////////////////////////////////////////
InteractiveViewControl::~InteractiveViewControl() = default;

/////////////////////////////////////////////////
void InteractiveViewControl::LoadConfig(
  const tinyxml2::XMLElement * /*_pluginElem*/)
{
  if (this->title.empty())
    this->title = "Interactive view control";

  // camera view control mode
  this->dataPtr->cameraViewControlService = "/gui/camera/view_control";
  this->dataPtr->node.Advertise(this->dataPtr->cameraViewControlService,
      &InteractiveViewControlPrivate::OnViewControl, this->dataPtr.get());
  gzmsg << "Camera view controller topic advertised on ["
         << this->dataPtr->cameraViewControlService << "]" << std::endl;

<<<<<<< HEAD
  gz::gui::App()->findChild<
    gz::gui::MainWindow *>()->installEventFilter(this);
=======
  // camera reference visual
  this->dataPtr->cameraRefVisualService =
      "/gui/camera/view_control/reference_visual";
  this->dataPtr->node.Advertise(this->dataPtr->cameraRefVisualService,
      &InteractiveViewControlPrivate::OnReferenceVisual, this->dataPtr.get());
  ignmsg << "Camera reference visual topic advertised on ["
         << this->dataPtr->cameraRefVisualService << "]" << std::endl;

  // camera view control sensitivity
  this->dataPtr->cameraViewControlSensitivityService =
      "/gui/camera/view_control/sensitivity";
  this->dataPtr->node.Advertise(
      this->dataPtr->cameraViewControlSensitivityService,
      &InteractiveViewControlPrivate::OnViewControlSensitivity,
      this->dataPtr.get());
  ignmsg << "Camera view control sensitivity advertised on ["
         << this->dataPtr->cameraViewControlSensitivityService << "]"
         << std::endl;

  ignition::gui::App()->findChild<
    ignition::gui::MainWindow *>()->installEventFilter(this);
>>>>>>> 5dfd0fd7
}

/////////////////////////////////////////////////
bool InteractiveViewControl::eventFilter(QObject *_obj, QEvent *_event)
{
  if (_event->type() == events::Render::kType)
  {
    this->dataPtr->OnRender();
  }
  else if (_event->type() == events::LeftClickOnScene::kType)
  {
    auto leftClickOnScene =
      reinterpret_cast<gz::gui::events::LeftClickOnScene *>(_event);
    this->dataPtr->mouseDirty = true;

    this->dataPtr->drag = math::Vector2d::Zero;
    this->dataPtr->mouseEvent = leftClickOnScene->Mouse();
  }
  else if (_event->type() == events::MousePressOnScene::kType)
  {
    auto pressOnScene =
      reinterpret_cast<gz::gui::events::MousePressOnScene *>(_event);
    this->dataPtr->mouseDirty = true;
    this->dataPtr->mousePressDirty = true;

    this->dataPtr->drag = math::Vector2d::Zero;
    this->dataPtr->mouseEvent = pressOnScene->Mouse();
  }
  else if (_event->type() == events::DragOnScene::kType)
  {
    if (this->dataPtr->mousePressDirty)
      return QObject::eventFilter(_obj, _event);

    auto dragOnScene =
      reinterpret_cast<gz::gui::events::DragOnScene *>(_event);
    this->dataPtr->mouseDirty = true;

    auto dragStart = this->dataPtr->mouseEvent.Pos();
    auto dragInt = dragOnScene->Mouse().Pos() - dragStart;
    auto dragDistance = math::Vector2d(dragInt.X(), dragInt.Y());

    this->dataPtr->drag += dragDistance;

    this->dataPtr->mouseEvent = dragOnScene->Mouse();
  }
  else if (_event->type() == events::ScrollOnScene::kType)
  {
    auto scrollOnScene =
      reinterpret_cast<gz::gui::events::ScrollOnScene *>(_event);
    this->dataPtr->mouseDirty = true;

    this->dataPtr->drag += math::Vector2d(
      scrollOnScene->Mouse().Scroll().X(),
      scrollOnScene->Mouse().Scroll().Y());

    this->dataPtr->mouseEvent = scrollOnScene->Mouse();
  }
  else if (_event->type() == gz::gui::events::BlockOrbit::kType)
  {
    auto blockOrbit = reinterpret_cast<gz::gui::events::BlockOrbit *>(
      _event);
    this->dataPtr->blockOrbit = blockOrbit->Block();
  }
  else if (_event->type() == gui::events::HoverOnScene::kType)
  {
    this->dataPtr->hoverDirty = true;
  }

  // Standard event processing
  return QObject::eventFilter(_obj, _event);
}

// Register this plugin
GZ_ADD_PLUGIN(gz::gui::plugins::InteractiveViewControl,
                    gz::gui::Plugin)<|MERGE_RESOLUTION|>--- conflicted
+++ resolved
@@ -16,6 +16,7 @@
  */
 
 #include <gz/msgs/boolean.pb.h>
+#include <gz/msgs/double.pb.h>
 #include <gz/msgs/stringmsg.pb.h>
 
 #include <string>
@@ -29,23 +30,14 @@
 
 #include <gz/plugin/Register.hh>
 
-<<<<<<< HEAD
 #include <gz/rendering/Camera.hh>
+#include <gz/rendering/Geometry.hh>
+#include <gz/rendering/Material.hh>
 #include <gz/rendering/OrbitViewController.hh>
 #include <gz/rendering/OrthoViewController.hh>
 #include <gz/rendering/RenderingIface.hh>
 #include <gz/rendering/RayQuery.hh>
 #include <gz/rendering/Utils.hh>
-=======
-#include <ignition/rendering/Camera.hh>
-#include <ignition/rendering/Geometry.hh>
-#include <ignition/rendering/Material.hh>
-#include <ignition/rendering/OrbitViewController.hh>
-#include <ignition/rendering/OrthoViewController.hh>
-#include <ignition/rendering/RenderingIface.hh>
-#include <ignition/rendering/RayQuery.hh>
-#include <ignition/rendering/Utils.hh>
->>>>>>> 5dfd0fd7
 
 #include <gz/transport/Node.hh>
 
@@ -247,7 +239,7 @@
       this->refVisual->AddGeometry(sphere);
       this->refVisual->SetLocalScale(math::Vector3d(0.2, 0.2, 0.1));
       this->refVisual->SetVisibilityFlags(
-        IGN_VISIBILITY_GUI & ~IGN_VISIBILITY_SELECTABLE
+        GZ_VISIBILITY_GUI & ~GZ_VISIBILITY_SELECTABLE
       );
 
       // create material
@@ -335,7 +327,7 @@
   double distance =
       this->camera->WorldPosition().Distance(this->target);
 
-  double scale = distance * atan(IGN_DTOR(1.0));
+  double scale = distance * atan(GZ_DTOR(1.0));
   this->refVisual->SetLocalScale(
       math::Vector3d(scale, scale, scale * 0.5));
 }
@@ -383,7 +375,7 @@
 
   if (_msg.data() <= 0.0)
   {
-    ignwarn << "View controller sensitivity must be greater than zero ["
+    gzwarn << "View controller sensitivity must be greater than zero ["
             << _msg.data() << "]" << std::endl;
     _res.set_data(false);
     return true;
@@ -418,17 +410,13 @@
   gzmsg << "Camera view controller topic advertised on ["
          << this->dataPtr->cameraViewControlService << "]" << std::endl;
 
-<<<<<<< HEAD
-  gz::gui::App()->findChild<
-    gz::gui::MainWindow *>()->installEventFilter(this);
-=======
   // camera reference visual
   this->dataPtr->cameraRefVisualService =
       "/gui/camera/view_control/reference_visual";
   this->dataPtr->node.Advertise(this->dataPtr->cameraRefVisualService,
       &InteractiveViewControlPrivate::OnReferenceVisual, this->dataPtr.get());
-  ignmsg << "Camera reference visual topic advertised on ["
-         << this->dataPtr->cameraRefVisualService << "]" << std::endl;
+  gzmsg << "Camera reference visual topic advertised on ["
+        << this->dataPtr->cameraRefVisualService << "]" << std::endl;
 
   // camera view control sensitivity
   this->dataPtr->cameraViewControlSensitivityService =
@@ -437,13 +425,12 @@
       this->dataPtr->cameraViewControlSensitivityService,
       &InteractiveViewControlPrivate::OnViewControlSensitivity,
       this->dataPtr.get());
-  ignmsg << "Camera view control sensitivity advertised on ["
-         << this->dataPtr->cameraViewControlSensitivityService << "]"
-         << std::endl;
-
-  ignition::gui::App()->findChild<
-    ignition::gui::MainWindow *>()->installEventFilter(this);
->>>>>>> 5dfd0fd7
+  gzmsg << "Camera view control sensitivity advertised on ["
+        << this->dataPtr->cameraViewControlSensitivityService << "]"
+        << std::endl;
+
+  gz::gui::App()->findChild<
+    gz::gui::MainWindow *>()->installEventFilter(this);
 }
 
 /////////////////////////////////////////////////
