# Note on deprecations
A tick-tock release cycle allows easy migration to new software versions.
Obsolete code is marked as deprecated for one major release.
Deprecated code produces compile-time warnings. These warning serve as
notification to users that their code should be upgraded. The next major
release will remove the deprecated code.

<<<<<<< HEAD
## Ignition GUI 3.x to 4.x

* Use rendering4, transport9 and msgs6.
* Deprecated `ignition::gui::convert` to `ignition::common::Time`.
  Use `ignition::msgs::Convert` to `std::chrono::steady_clock::time_point`
  instead.
=======
## Ignition GUI 3.6 to 3.7

* The `Application::PluginAdded` signal used to send empty strings. Now it
  sends the plugin's unique name.
>>>>>>> 81a09131

## Ignition GUI 2.x to 3.x

* Use rendering3, transport8 and msgs5.

## Ignition GUI 1.x to 2.x

* Plugin headers are no longer installed.

* Use ignition msgs4, rendering2, and transport7.

## Ignition GUI 0.1.0 to 1.0.0

* Ignition GUI v1 uses QtQuick and it is not compatible with v0, which uses QWidgets.
<|MERGE_RESOLUTION|>--- conflicted
+++ resolved
@@ -5,19 +5,17 @@
 notification to users that their code should be upgraded. The next major
 release will remove the deprecated code.
 
-<<<<<<< HEAD
 ## Ignition GUI 3.x to 4.x
 
 * Use rendering4, transport9 and msgs6.
 * Deprecated `ignition::gui::convert` to `ignition::common::Time`.
   Use `ignition::msgs::Convert` to `std::chrono::steady_clock::time_point`
   instead.
-=======
+
 ## Ignition GUI 3.6 to 3.7
 
 * The `Application::PluginAdded` signal used to send empty strings. Now it
   sends the plugin's unique name.
->>>>>>> 81a09131
 
 ## Ignition GUI 2.x to 3.x
 
