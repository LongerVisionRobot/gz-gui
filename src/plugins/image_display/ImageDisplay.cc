--- conflicted
+++ resolved
@@ -296,10 +296,5 @@
 }
 
 // Register this plugin
-<<<<<<< HEAD
-GZ_ADD_PLUGIN(gz::gui::plugins::ImageDisplay,
-                    gz::gui::Plugin)
-=======
-IGNITION_ADD_PLUGIN(ImageDisplay,
-                    gui::Plugin)
->>>>>>> 4232d2a4
+GZ_ADD_PLUGIN(ImageDisplay,
+              gui::Plugin)