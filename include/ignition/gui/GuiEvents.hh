/*
 * Copyright (C) 2022 Open Source Robotics Foundation
 *
 * Licensed under the Apache License, Version 2.0 (the "License");
 * you may not use this file except in compliance with the License.
 * You may obtain a copy of the License at
 *
 *     http://www.apache.org/licenses/LICENSE-2.0
 *
 * Unless required by applicable law or agreed to in writing, software
 * distributed under the License is distributed on an "AS IS" BASIS,
 * WITHOUT WARRANTIES OR CONDITIONS OF ANY KIND, either express or implied.
 * See the License for the specific language governing permissions and
 * limitations under the License.
 *
 */

<<<<<<< HEAD
#include <QEvent>
#include <memory>
#include <string>
#include <utility>
#include <vector>

#include <ignition/common/KeyEvent.hh>
#include <ignition/common/MouseEvent.hh>
#include <ignition/math/Vector2.hh>
#include <ignition/math/Vector3.hh>
#include <ignition/msgs/world_control.pb.h>
#include <ignition/utils/ImplPtr.hh>

#include "ignition/gui/Export.hh"

namespace ignition
{
  namespace gui
  {
    /// \brief Namespace for all events.
    namespace events
    {
      /// User defined events should start from QEvent::MaxUser and
      /// count down to avoid collision with ign-gazebo events

      /// \brief Event called in the render thread of a 3D scene after the user
      /// camera has rendered.
      /// It's safe to make rendering calls in this event's callback.
      class Render : public QEvent
      {
        public: Render()
            : QEvent(kType)
        {
        }
        /// \brief Unique type for this event.
        static const QEvent::Type kType = QEvent::Type(QEvent::MaxUser);
      };

      /// \brief The class for sending and receiving custom snap value events.
      /// This event is used in the Transform Control plugin tool when the
      /// user manually alters their snapping values.
      class IGNITION_GUI_VISIBLE SnapIntervals : public QEvent
      {
        /// \brief Constructor
        /// \param[in] _xyz XYZ snapping values.
        /// \param[in] _rpy RPY snapping values.
        /// \param[in] _scale Scale snapping values.
        public: SnapIntervals(
                    const math::Vector3d &_xyz,
                    const math::Vector3d &_rpy,
                    const math::Vector3d &_scale);

        /// \brief Get the XYZ snapping values.
        /// \return The XYZ snapping values.
        public: math::Vector3d Position() const;

        /// \brief Get the RPY snapping values.
        /// \return The RPY snapping values.
        public: math::Vector3d Rotation() const;

        /// \brief Get the scale snapping values.
        /// \return The scale snapping values.
        public: math::Vector3d Scale() const;

        /// \brief The QEvent representing a snap event occurrence.
        static const QEvent::Type kType = QEvent::Type(QEvent::MaxUser - 1);

        /// \internal
        /// \brief Private data pointer
        IGN_UTILS_IMPL_PTR(dataPtr)
      };

      /// \brief Event called to spawn a resource, given its description as a
      /// string.
      class IGNITION_GUI_VISIBLE SpawnFromDescription : public QEvent
      {
        /// \brief Constructor
        /// \param[in] _description The resource's description as a string, such
        /// as an SDF file.
        public: explicit SpawnFromDescription(const std::string &_description);

        /// \brief Unique type for this event.
        static const QEvent::Type kType = QEvent::Type(QEvent::MaxUser - 2);

        /// \brief Get the string description of the resource.
        /// \return The resource string
        public: const std::string &Description() const;

        /// \internal
        /// \brief Private data pointer
        IGN_UTILS_IMPL_PTR(dataPtr)
      };

      /// \brief Event called to spawn a resource, which takes the path
      /// to its file.
      class IGNITION_GUI_VISIBLE SpawnFromPath : public QEvent
      {
        /// \brief Constructor
        /// \param[in] _filePath The path to a file.
        public: explicit SpawnFromPath(const std::string &_filePath);

        /// \brief Unique type for this event.
        static const QEvent::Type kType = QEvent::Type(QEvent::MaxUser - 3);

        /// \brief Get the path of the file.
        /// \return The file path.
        public: const std::string &FilePath() const;

        /// \internal
        /// \brief Private data pointer
        IGN_UTILS_IMPL_PTR(dataPtr)
      };

      /// \brief Event which is called to broadcast the 3D coordinates of a
      /// user's mouse hover within the scene.
      class IGNITION_GUI_VISIBLE HoverToScene : public QEvent
      {
        /// \brief Constructor
        /// \param[in] _point The point at which the mouse is hovering within
        /// the scene
        public: explicit HoverToScene(const math::Vector3d &_point);

        /// \brief Unique type for this event.
        static const QEvent::Type kType = QEvent::Type(QEvent::MaxUser - 4);

        /// \brief Get the point within the scene over which the user is
        /// hovering.
        /// \return The 3D point
        public: math::Vector3d Point() const;

        /// \internal
        /// \brief Private data pointer
        IGN_UTILS_IMPL_PTR(dataPtr)
      };

      /// \brief Event which is called to broadcast the 3D coordinates of a
      /// user's releasing the left button within the scene.
      /// \sa LeftClickOnScene
      class IGNITION_GUI_VISIBLE LeftClickToScene : public QEvent
      {
        /// \brief Constructor
        /// \param[in] _point The point which the user has left clicked within
        /// the scene
        public: explicit LeftClickToScene(const math::Vector3d &_point);

        /// \brief Unique type for this event.
        static const QEvent::Type kType = QEvent::Type(QEvent::MaxUser - 5);

        /// \brief Get the point within the scene that the user clicked.
        /// \return The 3D point.
        public: math::Vector3d Point() const;

        /// \internal
        /// \brief Private data pointer
        IGN_UTILS_IMPL_PTR(dataPtr)
      };

      /// \brief Event which is called to broadcast the 3D coordinates of a
      /// user's releasing the right button within the scene.
      /// \sa RightClickOnScene
      class IGNITION_GUI_VISIBLE RightClickToScene : public QEvent
      {
        /// \brief Constructor
        /// \param[in] _point The point which the user has right clicked
        /// within the scene
        public: explicit RightClickToScene(const math::Vector3d &_point);

        /// \brief Unique type for this event.
        static const QEvent::Type kType = QEvent::Type(QEvent::MaxUser - 6);

        /// \brief Get the point within the scene that the user clicked.
        /// \return The 3D point.
        public: math::Vector3d Point() const;

        /// \internal
        /// \brief Private data pointer
        IGN_UTILS_IMPL_PTR(dataPtr)
      };

      /// \brief Event which is called to enable or disable the dropdown menu.
      /// This is primarily used by plugins which also use the right click
      /// mouse event to cancel any actions currently in progress.
      class IGNITION_GUI_VISIBLE DropdownMenuEnabled : public QEvent
      {
        /// \brief Constructor
        /// \param[in] _menuEnabled The boolean indicating whether the dropdown
        /// menu should be enabled or disabled.
        public: explicit DropdownMenuEnabled(bool _menuEnabled);

        /// \brief Unique type for this event.
        static const QEvent::Type kType = QEvent::Type(QEvent::MaxUser - 7);

        /// \brief Gets whether the menu is enabled or not for this event.
        /// \return True if enabling the menu, false if disabling the menu
        public: bool MenuEnabled() const;

        /// \internal
        /// \brief Private data pointer
        IGN_UTILS_IMPL_PTR(dataPtr)
      };

      /// \brief Event which is called to broadcast the key release within
      /// the scene.
      class IGNITION_GUI_VISIBLE KeyReleaseOnScene : public QEvent
      {
        /// \brief Constructor
        /// \param[in] _key The key released event within the scene
        public: explicit KeyReleaseOnScene(const common::KeyEvent &_key);

        /// \brief Unique type for this event.
        static const QEvent::Type kType = QEvent::Type(QEvent::MaxUser - 8);

        /// \brief Get the released key within the scene that the user released.
        /// \return The key code.
        public: common::KeyEvent Key() const;

        /// \internal
        /// \brief Private data pointer
        IGN_UTILS_IMPL_PTR(dataPtr)
      };

      /// \brief Event which is called to broadcast the key press within
      /// the scene.
      class IGNITION_GUI_VISIBLE KeyPressOnScene : public QEvent
      {
        /// \brief Constructor
        /// \param[in] _key The pressed key within the scene
        public: explicit KeyPressOnScene(const common::KeyEvent &_key);

        /// \brief Unique type for this event.
        static const QEvent::Type kType = QEvent::Type(QEvent::MaxUser - 9);

        /// \brief Get the key within the scene that the user pressed
        /// \return The key code.
        public: common::KeyEvent Key() const;

        /// \internal
        /// \brief Private data pointer
        IGN_UTILS_IMPL_PTR(dataPtr)
      };

      /// \brief Event which is called to broadcast information about left
      /// mouse releases on the scene.
      /// For the 3D coordinates of that point on the scene, see
      /// `LeftClickToScene`.
      /// \sa LeftClickToScene
      class IGNITION_GUI_VISIBLE LeftClickOnScene : public QEvent
      {
        /// \brief Constructor
        /// \param[in] _mouse The left mouse event on the scene
        public: explicit LeftClickOnScene(
          const common::MouseEvent &_mouse);

        /// \brief Unique type for this event.
        static const QEvent::Type kType = QEvent::Type(QEvent::MaxUser - 10);

        /// \brief Return the left mouse event
        public: const common::MouseEvent &Mouse() const;

        /// \internal
        /// \brief Private data pointer
        IGN_UTILS_IMPL_PTR(dataPtr)
      };

      /// \brief Event which is called to broadcast information about right
      /// mouse releases on the scene.
      /// For the 3D coordinates of that point on the scene, see
      /// `RightClickToScene`.
      /// \sa RightClickToScene
      class IGNITION_GUI_VISIBLE RightClickOnScene : public QEvent
      {
        /// \brief Constructor
        /// \param[in] _mouse The right mouse event on the scene
        public: RightClickOnScene(
          const common::MouseEvent &_mouse);

        /// \brief Unique type for this event.
        static const QEvent::Type kType = QEvent::Type(QEvent::MaxUser - 11);

        /// \brief Return the right mouse event
        public: const common::MouseEvent &Mouse() const;

        /// \internal
        /// \brief Private data pointer
        IGN_UTILS_IMPL_PTR(dataPtr)
      };

      /// \brief Event that block the Interactive View control when some of the
      /// other plugins require it. For example: When the transform control is
      /// active we should block the movements of the camera.
      class IGNITION_GUI_VISIBLE BlockOrbit : public QEvent
      {
        /// \brief Constructor
        /// \param[in] _block True to block otherwise False
        public: explicit BlockOrbit(const bool &_block);

        /// \brief Unique type for this event.
        static const QEvent::Type kType = QEvent::Type(QEvent::MaxUser - 12);

        /// \brief Get the if the event should block the Interactive view
        /// controller
        /// \return True to block otherwise False.
        public: bool Block() const;

        /// \internal
        /// \brief Private data pointer
        IGN_UTILS_IMPL_PTR(dataPtr)
      };

      /// \brief Event which is called to broadcast the 2D coordinates of a
      /// user's mouse hover within the scene.
      class IGNITION_GUI_VISIBLE HoverOnScene : public QEvent
      {
        /// \brief Constructor
        /// \param[in] _mouse The hover mouse event on the scene
        public: explicit HoverOnScene(const common::MouseEvent &_mouse);

        /// \brief Unique type for this event.
        static const QEvent::Type kType = QEvent::Type(QEvent::MaxUser - 13);

        /// \brief Get the point within the scene over which the user is
        /// hovering.
        /// \return The 2D point
        public: common::MouseEvent Mouse() const;

        /// \internal
        /// \brief Private data pointer
        IGN_UTILS_IMPL_PTR(dataPtr)
      };

      /// \brief Event called to clone a resource, given its name as a string.
      class IGNITION_GUI_VISIBLE SpawnCloneFromName : public QEvent
      {
        /// \brief Constructor
        /// \param[in] _name The name of the resource to clone
        public: explicit SpawnCloneFromName(const std::string &_name);

        /// \brief Unique type for this event.
        static const QEvent::Type kType = QEvent::Type(QEvent::MaxUser - 14);

        /// \brief Get the name of the resource to be cloned
        /// \return The name of the resource to be cloned
        public: const std::string &Name() const;

        /// \internal
        /// \brief Private data pointer
        IGN_UTILS_IMPL_PTR(dataPtr)
      };

      /// \brief Event called to clone a resource, given its name as a string.
      class IGNITION_GUI_VISIBLE DropOnScene : public QEvent
      {
        /// \brief Constructor
        /// \param[in] _dropText Dropped string.
        /// \param[in] _dropMouse x and y  coordinate of mouse position.
        public: explicit DropOnScene(
          const std::string &_dropText,
          const ignition::math::Vector2i &_dropMouse);

        /// \brief Get the text of the dropped thing on the scene
        /// \return The name of the dropped thing on the scene
        public: const std::string &DropText() const;

        /// \brief Get X and Y position
        /// \return Get X and Y position
        public: const ignition::math::Vector2i &Mouse() const;

        /// \brief Unique type for this event.
        static const QEvent::Type kType = QEvent::Type(QEvent::MaxUser - 15);

        /// \internal
        /// \brief Private data pointer
        IGN_UTILS_IMPL_PTR(dataPtr)
      };

      /// \brief Event which is called to broadcast information about mouse
      /// scrolls on the scene.
      class IGNITION_GUI_VISIBLE ScrollOnScene : public QEvent
      {
        /// \brief Constructor
        /// \param[in] _mouse The scroll mouse event on the scene
        public: explicit ScrollOnScene(const common::MouseEvent &_mouse);

        /// \brief Unique type for this event.
        static const QEvent::Type kType = QEvent::Type(QEvent::MaxUser - 16);

        /// \brief Return the scroll mouse event
        public: const common::MouseEvent &Mouse() const;

        /// \internal
        /// \brief Private data pointer
        IGN_UTILS_IMPL_PTR(dataPtr)
      };

      /// \brief Event which is called to broadcast information about mouse
      /// drags on the scene.
      class IGNITION_GUI_VISIBLE DragOnScene : public QEvent
      {
        /// \brief Constructor
        /// \param[in] _mouse The drag mouse event on the scene
        public: explicit DragOnScene(const common::MouseEvent &_mouse);

        /// \brief Unique type for this event.
        static const QEvent::Type kType = QEvent::Type(QEvent::MaxUser - 17);

        /// \brief Get the point within the scene over which the user is
        /// dragging.
        /// \return The 2D point
        public: common::MouseEvent Mouse() const;

        /// \internal
        /// \brief Private data pointer
        IGN_UTILS_IMPL_PTR(dataPtr)
      };

      /// \brief Event which is called to broadcast information about mouse
      /// presses on the scene, with right, left or middle buttons.
      class IGNITION_GUI_VISIBLE MousePressOnScene : public QEvent
      {
        /// \brief Constructor
        /// \param[in] _mouse The mouse event on the scene
        public: MousePressOnScene(
          const common::MouseEvent &_mouse);

        /// \brief Unique type for this event.
        static const QEvent::Type kType = QEvent::Type(QEvent::MaxUser - 18);

        /// \brief Return the button press mouse event
        public: const common::MouseEvent &Mouse() const;

        /// \internal
        /// \brief Private data pointer
        IGN_UTILS_IMPL_PTR(dataPtr)
      };

      /// \brief Event which is called to share WorldControl information.
      class IGNITION_GUI_VISIBLE WorldControl : public QEvent
      {
        /// \brief Constructor
        /// \param[in] _worldControl The WorldControl information
        public: explicit WorldControl(const msgs::WorldControl &_worldControl);

        /// \brief Unique type for this event.
        static const QEvent::Type kType = QEvent::Type(QEvent::MaxUser - 19);

        /// \brief Get the WorldControl information
        /// \return The WorldControl information
        public: const msgs::WorldControl &WorldControlInfo() const;

        /// \internal
        /// \brief Private data pointer
        IGN_UTILS_IMPL_PTR(dataPtr)
      };

      /// \brief Event called in the render thread of a 3D scene, before the
      /// user camera is rendered.
      /// It's safe to make rendering calls in this event's callback.
      class IGNITION_GUI_VISIBLE PreRender : public QEvent
      {
        /// \brief Constructor
        public: PreRender();

        /// \brief Unique type for this event.
        static const QEvent::Type kType = QEvent::Type(QEvent::MaxUser - 20);

        /// \internal
        /// \brief Private data pointer
        IGN_UTILS_IMPL_PTR(dataPtr)
      };
    }
  }
}

#endif  // IGNITION_GUI_GUIEVENTS_HH_
=======
#include <gz/gui/GuiEvents.hh>
#include <ignition/gui/config.hh>
>>>>>>> c7498f19
<|MERGE_RESOLUTION|>--- conflicted
+++ resolved
@@ -15,482 +15,5 @@
  *
  */
 
-<<<<<<< HEAD
-#include <QEvent>
-#include <memory>
-#include <string>
-#include <utility>
-#include <vector>
-
-#include <ignition/common/KeyEvent.hh>
-#include <ignition/common/MouseEvent.hh>
-#include <ignition/math/Vector2.hh>
-#include <ignition/math/Vector3.hh>
-#include <ignition/msgs/world_control.pb.h>
-#include <ignition/utils/ImplPtr.hh>
-
-#include "ignition/gui/Export.hh"
-
-namespace ignition
-{
-  namespace gui
-  {
-    /// \brief Namespace for all events.
-    namespace events
-    {
-      /// User defined events should start from QEvent::MaxUser and
-      /// count down to avoid collision with ign-gazebo events
-
-      /// \brief Event called in the render thread of a 3D scene after the user
-      /// camera has rendered.
-      /// It's safe to make rendering calls in this event's callback.
-      class Render : public QEvent
-      {
-        public: Render()
-            : QEvent(kType)
-        {
-        }
-        /// \brief Unique type for this event.
-        static const QEvent::Type kType = QEvent::Type(QEvent::MaxUser);
-      };
-
-      /// \brief The class for sending and receiving custom snap value events.
-      /// This event is used in the Transform Control plugin tool when the
-      /// user manually alters their snapping values.
-      class IGNITION_GUI_VISIBLE SnapIntervals : public QEvent
-      {
-        /// \brief Constructor
-        /// \param[in] _xyz XYZ snapping values.
-        /// \param[in] _rpy RPY snapping values.
-        /// \param[in] _scale Scale snapping values.
-        public: SnapIntervals(
-                    const math::Vector3d &_xyz,
-                    const math::Vector3d &_rpy,
-                    const math::Vector3d &_scale);
-
-        /// \brief Get the XYZ snapping values.
-        /// \return The XYZ snapping values.
-        public: math::Vector3d Position() const;
-
-        /// \brief Get the RPY snapping values.
-        /// \return The RPY snapping values.
-        public: math::Vector3d Rotation() const;
-
-        /// \brief Get the scale snapping values.
-        /// \return The scale snapping values.
-        public: math::Vector3d Scale() const;
-
-        /// \brief The QEvent representing a snap event occurrence.
-        static const QEvent::Type kType = QEvent::Type(QEvent::MaxUser - 1);
-
-        /// \internal
-        /// \brief Private data pointer
-        IGN_UTILS_IMPL_PTR(dataPtr)
-      };
-
-      /// \brief Event called to spawn a resource, given its description as a
-      /// string.
-      class IGNITION_GUI_VISIBLE SpawnFromDescription : public QEvent
-      {
-        /// \brief Constructor
-        /// \param[in] _description The resource's description as a string, such
-        /// as an SDF file.
-        public: explicit SpawnFromDescription(const std::string &_description);
-
-        /// \brief Unique type for this event.
-        static const QEvent::Type kType = QEvent::Type(QEvent::MaxUser - 2);
-
-        /// \brief Get the string description of the resource.
-        /// \return The resource string
-        public: const std::string &Description() const;
-
-        /// \internal
-        /// \brief Private data pointer
-        IGN_UTILS_IMPL_PTR(dataPtr)
-      };
-
-      /// \brief Event called to spawn a resource, which takes the path
-      /// to its file.
-      class IGNITION_GUI_VISIBLE SpawnFromPath : public QEvent
-      {
-        /// \brief Constructor
-        /// \param[in] _filePath The path to a file.
-        public: explicit SpawnFromPath(const std::string &_filePath);
-
-        /// \brief Unique type for this event.
-        static const QEvent::Type kType = QEvent::Type(QEvent::MaxUser - 3);
-
-        /// \brief Get the path of the file.
-        /// \return The file path.
-        public: const std::string &FilePath() const;
-
-        /// \internal
-        /// \brief Private data pointer
-        IGN_UTILS_IMPL_PTR(dataPtr)
-      };
-
-      /// \brief Event which is called to broadcast the 3D coordinates of a
-      /// user's mouse hover within the scene.
-      class IGNITION_GUI_VISIBLE HoverToScene : public QEvent
-      {
-        /// \brief Constructor
-        /// \param[in] _point The point at which the mouse is hovering within
-        /// the scene
-        public: explicit HoverToScene(const math::Vector3d &_point);
-
-        /// \brief Unique type for this event.
-        static const QEvent::Type kType = QEvent::Type(QEvent::MaxUser - 4);
-
-        /// \brief Get the point within the scene over which the user is
-        /// hovering.
-        /// \return The 3D point
-        public: math::Vector3d Point() const;
-
-        /// \internal
-        /// \brief Private data pointer
-        IGN_UTILS_IMPL_PTR(dataPtr)
-      };
-
-      /// \brief Event which is called to broadcast the 3D coordinates of a
-      /// user's releasing the left button within the scene.
-      /// \sa LeftClickOnScene
-      class IGNITION_GUI_VISIBLE LeftClickToScene : public QEvent
-      {
-        /// \brief Constructor
-        /// \param[in] _point The point which the user has left clicked within
-        /// the scene
-        public: explicit LeftClickToScene(const math::Vector3d &_point);
-
-        /// \brief Unique type for this event.
-        static const QEvent::Type kType = QEvent::Type(QEvent::MaxUser - 5);
-
-        /// \brief Get the point within the scene that the user clicked.
-        /// \return The 3D point.
-        public: math::Vector3d Point() const;
-
-        /// \internal
-        /// \brief Private data pointer
-        IGN_UTILS_IMPL_PTR(dataPtr)
-      };
-
-      /// \brief Event which is called to broadcast the 3D coordinates of a
-      /// user's releasing the right button within the scene.
-      /// \sa RightClickOnScene
-      class IGNITION_GUI_VISIBLE RightClickToScene : public QEvent
-      {
-        /// \brief Constructor
-        /// \param[in] _point The point which the user has right clicked
-        /// within the scene
-        public: explicit RightClickToScene(const math::Vector3d &_point);
-
-        /// \brief Unique type for this event.
-        static const QEvent::Type kType = QEvent::Type(QEvent::MaxUser - 6);
-
-        /// \brief Get the point within the scene that the user clicked.
-        /// \return The 3D point.
-        public: math::Vector3d Point() const;
-
-        /// \internal
-        /// \brief Private data pointer
-        IGN_UTILS_IMPL_PTR(dataPtr)
-      };
-
-      /// \brief Event which is called to enable or disable the dropdown menu.
-      /// This is primarily used by plugins which also use the right click
-      /// mouse event to cancel any actions currently in progress.
-      class IGNITION_GUI_VISIBLE DropdownMenuEnabled : public QEvent
-      {
-        /// \brief Constructor
-        /// \param[in] _menuEnabled The boolean indicating whether the dropdown
-        /// menu should be enabled or disabled.
-        public: explicit DropdownMenuEnabled(bool _menuEnabled);
-
-        /// \brief Unique type for this event.
-        static const QEvent::Type kType = QEvent::Type(QEvent::MaxUser - 7);
-
-        /// \brief Gets whether the menu is enabled or not for this event.
-        /// \return True if enabling the menu, false if disabling the menu
-        public: bool MenuEnabled() const;
-
-        /// \internal
-        /// \brief Private data pointer
-        IGN_UTILS_IMPL_PTR(dataPtr)
-      };
-
-      /// \brief Event which is called to broadcast the key release within
-      /// the scene.
-      class IGNITION_GUI_VISIBLE KeyReleaseOnScene : public QEvent
-      {
-        /// \brief Constructor
-        /// \param[in] _key The key released event within the scene
-        public: explicit KeyReleaseOnScene(const common::KeyEvent &_key);
-
-        /// \brief Unique type for this event.
-        static const QEvent::Type kType = QEvent::Type(QEvent::MaxUser - 8);
-
-        /// \brief Get the released key within the scene that the user released.
-        /// \return The key code.
-        public: common::KeyEvent Key() const;
-
-        /// \internal
-        /// \brief Private data pointer
-        IGN_UTILS_IMPL_PTR(dataPtr)
-      };
-
-      /// \brief Event which is called to broadcast the key press within
-      /// the scene.
-      class IGNITION_GUI_VISIBLE KeyPressOnScene : public QEvent
-      {
-        /// \brief Constructor
-        /// \param[in] _key The pressed key within the scene
-        public: explicit KeyPressOnScene(const common::KeyEvent &_key);
-
-        /// \brief Unique type for this event.
-        static const QEvent::Type kType = QEvent::Type(QEvent::MaxUser - 9);
-
-        /// \brief Get the key within the scene that the user pressed
-        /// \return The key code.
-        public: common::KeyEvent Key() const;
-
-        /// \internal
-        /// \brief Private data pointer
-        IGN_UTILS_IMPL_PTR(dataPtr)
-      };
-
-      /// \brief Event which is called to broadcast information about left
-      /// mouse releases on the scene.
-      /// For the 3D coordinates of that point on the scene, see
-      /// `LeftClickToScene`.
-      /// \sa LeftClickToScene
-      class IGNITION_GUI_VISIBLE LeftClickOnScene : public QEvent
-      {
-        /// \brief Constructor
-        /// \param[in] _mouse The left mouse event on the scene
-        public: explicit LeftClickOnScene(
-          const common::MouseEvent &_mouse);
-
-        /// \brief Unique type for this event.
-        static const QEvent::Type kType = QEvent::Type(QEvent::MaxUser - 10);
-
-        /// \brief Return the left mouse event
-        public: const common::MouseEvent &Mouse() const;
-
-        /// \internal
-        /// \brief Private data pointer
-        IGN_UTILS_IMPL_PTR(dataPtr)
-      };
-
-      /// \brief Event which is called to broadcast information about right
-      /// mouse releases on the scene.
-      /// For the 3D coordinates of that point on the scene, see
-      /// `RightClickToScene`.
-      /// \sa RightClickToScene
-      class IGNITION_GUI_VISIBLE RightClickOnScene : public QEvent
-      {
-        /// \brief Constructor
-        /// \param[in] _mouse The right mouse event on the scene
-        public: RightClickOnScene(
-          const common::MouseEvent &_mouse);
-
-        /// \brief Unique type for this event.
-        static const QEvent::Type kType = QEvent::Type(QEvent::MaxUser - 11);
-
-        /// \brief Return the right mouse event
-        public: const common::MouseEvent &Mouse() const;
-
-        /// \internal
-        /// \brief Private data pointer
-        IGN_UTILS_IMPL_PTR(dataPtr)
-      };
-
-      /// \brief Event that block the Interactive View control when some of the
-      /// other plugins require it. For example: When the transform control is
-      /// active we should block the movements of the camera.
-      class IGNITION_GUI_VISIBLE BlockOrbit : public QEvent
-      {
-        /// \brief Constructor
-        /// \param[in] _block True to block otherwise False
-        public: explicit BlockOrbit(const bool &_block);
-
-        /// \brief Unique type for this event.
-        static const QEvent::Type kType = QEvent::Type(QEvent::MaxUser - 12);
-
-        /// \brief Get the if the event should block the Interactive view
-        /// controller
-        /// \return True to block otherwise False.
-        public: bool Block() const;
-
-        /// \internal
-        /// \brief Private data pointer
-        IGN_UTILS_IMPL_PTR(dataPtr)
-      };
-
-      /// \brief Event which is called to broadcast the 2D coordinates of a
-      /// user's mouse hover within the scene.
-      class IGNITION_GUI_VISIBLE HoverOnScene : public QEvent
-      {
-        /// \brief Constructor
-        /// \param[in] _mouse The hover mouse event on the scene
-        public: explicit HoverOnScene(const common::MouseEvent &_mouse);
-
-        /// \brief Unique type for this event.
-        static const QEvent::Type kType = QEvent::Type(QEvent::MaxUser - 13);
-
-        /// \brief Get the point within the scene over which the user is
-        /// hovering.
-        /// \return The 2D point
-        public: common::MouseEvent Mouse() const;
-
-        /// \internal
-        /// \brief Private data pointer
-        IGN_UTILS_IMPL_PTR(dataPtr)
-      };
-
-      /// \brief Event called to clone a resource, given its name as a string.
-      class IGNITION_GUI_VISIBLE SpawnCloneFromName : public QEvent
-      {
-        /// \brief Constructor
-        /// \param[in] _name The name of the resource to clone
-        public: explicit SpawnCloneFromName(const std::string &_name);
-
-        /// \brief Unique type for this event.
-        static const QEvent::Type kType = QEvent::Type(QEvent::MaxUser - 14);
-
-        /// \brief Get the name of the resource to be cloned
-        /// \return The name of the resource to be cloned
-        public: const std::string &Name() const;
-
-        /// \internal
-        /// \brief Private data pointer
-        IGN_UTILS_IMPL_PTR(dataPtr)
-      };
-
-      /// \brief Event called to clone a resource, given its name as a string.
-      class IGNITION_GUI_VISIBLE DropOnScene : public QEvent
-      {
-        /// \brief Constructor
-        /// \param[in] _dropText Dropped string.
-        /// \param[in] _dropMouse x and y  coordinate of mouse position.
-        public: explicit DropOnScene(
-          const std::string &_dropText,
-          const ignition::math::Vector2i &_dropMouse);
-
-        /// \brief Get the text of the dropped thing on the scene
-        /// \return The name of the dropped thing on the scene
-        public: const std::string &DropText() const;
-
-        /// \brief Get X and Y position
-        /// \return Get X and Y position
-        public: const ignition::math::Vector2i &Mouse() const;
-
-        /// \brief Unique type for this event.
-        static const QEvent::Type kType = QEvent::Type(QEvent::MaxUser - 15);
-
-        /// \internal
-        /// \brief Private data pointer
-        IGN_UTILS_IMPL_PTR(dataPtr)
-      };
-
-      /// \brief Event which is called to broadcast information about mouse
-      /// scrolls on the scene.
-      class IGNITION_GUI_VISIBLE ScrollOnScene : public QEvent
-      {
-        /// \brief Constructor
-        /// \param[in] _mouse The scroll mouse event on the scene
-        public: explicit ScrollOnScene(const common::MouseEvent &_mouse);
-
-        /// \brief Unique type for this event.
-        static const QEvent::Type kType = QEvent::Type(QEvent::MaxUser - 16);
-
-        /// \brief Return the scroll mouse event
-        public: const common::MouseEvent &Mouse() const;
-
-        /// \internal
-        /// \brief Private data pointer
-        IGN_UTILS_IMPL_PTR(dataPtr)
-      };
-
-      /// \brief Event which is called to broadcast information about mouse
-      /// drags on the scene.
-      class IGNITION_GUI_VISIBLE DragOnScene : public QEvent
-      {
-        /// \brief Constructor
-        /// \param[in] _mouse The drag mouse event on the scene
-        public: explicit DragOnScene(const common::MouseEvent &_mouse);
-
-        /// \brief Unique type for this event.
-        static const QEvent::Type kType = QEvent::Type(QEvent::MaxUser - 17);
-
-        /// \brief Get the point within the scene over which the user is
-        /// dragging.
-        /// \return The 2D point
-        public: common::MouseEvent Mouse() const;
-
-        /// \internal
-        /// \brief Private data pointer
-        IGN_UTILS_IMPL_PTR(dataPtr)
-      };
-
-      /// \brief Event which is called to broadcast information about mouse
-      /// presses on the scene, with right, left or middle buttons.
-      class IGNITION_GUI_VISIBLE MousePressOnScene : public QEvent
-      {
-        /// \brief Constructor
-        /// \param[in] _mouse The mouse event on the scene
-        public: MousePressOnScene(
-          const common::MouseEvent &_mouse);
-
-        /// \brief Unique type for this event.
-        static const QEvent::Type kType = QEvent::Type(QEvent::MaxUser - 18);
-
-        /// \brief Return the button press mouse event
-        public: const common::MouseEvent &Mouse() const;
-
-        /// \internal
-        /// \brief Private data pointer
-        IGN_UTILS_IMPL_PTR(dataPtr)
-      };
-
-      /// \brief Event which is called to share WorldControl information.
-      class IGNITION_GUI_VISIBLE WorldControl : public QEvent
-      {
-        /// \brief Constructor
-        /// \param[in] _worldControl The WorldControl information
-        public: explicit WorldControl(const msgs::WorldControl &_worldControl);
-
-        /// \brief Unique type for this event.
-        static const QEvent::Type kType = QEvent::Type(QEvent::MaxUser - 19);
-
-        /// \brief Get the WorldControl information
-        /// \return The WorldControl information
-        public: const msgs::WorldControl &WorldControlInfo() const;
-
-        /// \internal
-        /// \brief Private data pointer
-        IGN_UTILS_IMPL_PTR(dataPtr)
-      };
-
-      /// \brief Event called in the render thread of a 3D scene, before the
-      /// user camera is rendered.
-      /// It's safe to make rendering calls in this event's callback.
-      class IGNITION_GUI_VISIBLE PreRender : public QEvent
-      {
-        /// \brief Constructor
-        public: PreRender();
-
-        /// \brief Unique type for this event.
-        static const QEvent::Type kType = QEvent::Type(QEvent::MaxUser - 20);
-
-        /// \internal
-        /// \brief Private data pointer
-        IGN_UTILS_IMPL_PTR(dataPtr)
-      };
-    }
-  }
-}
-
-#endif  // IGNITION_GUI_GUIEVENTS_HH_
-=======
 #include <gz/gui/GuiEvents.hh>
-#include <ignition/gui/config.hh>
->>>>>>> c7498f19
+#include <ignition/gui/config.hh>