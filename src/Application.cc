--- conflicted
+++ resolved
@@ -93,16 +93,11 @@
 Application::Application(int &_argc, char **_argv, const WindowType _type)
   : QApplication(_argc, _argv), dataPtr(new ApplicationPrivate)
 {
-<<<<<<< HEAD
   gzdbg << "Initializing application." << std::endl;
-=======
-  igndbg << "Initializing application." << std::endl;
->>>>>>> b3903b04
 
   this->setOrganizationName("Gazebo");
   this->setOrganizationDomain("gazebosim.org");
   this->setApplicationName("Gazebo GUI");
-<<<<<<< HEAD
 
   // Disable deprecation messages about onFoo connections since the new way of
   // definining connections is only available as of Qt 5.12, which is not
@@ -132,8 +127,6 @@
   // Otherwise use OpenGL
   gzdbg << "Qt using OpenGL graphics interface" << std::endl;
 #endif
-=======
->>>>>>> b3903b04
 
   // Configure console
   common::Console::SetPrefix("[GUI] ");
