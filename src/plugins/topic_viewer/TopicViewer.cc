/*
 * Copyright (C) 2020 Open Source Robotics Foundation
 *
 * Licensed under the Apache License, Version 2.0 (the "License");
 * you may not use this file except in compliance with the License.
 * You may obtain a copy of the License at
 *
 *     http://www.apache.org/licenses/LICENSE-2.0
 *
 * Unless required by applicable law or agreed to in writing, software
 * distributed under the License is distributed on an "AS IS" BASIS,
 * WITHOUT WARRANTIES OR CONDITIONS OF ANY KIND, either express or implied.
 * See the License for the specific language governing permissions and
 * limitations under the License.
 *
*/

#include <QModelIndex>
#include <QStandardItem>
#include <QString>

#include <deque>
#include <map>
#include <string>
#include <vector>

#include <gz/common/Console.hh>
#include <gz/gui/Application.hh>
#include <gz/plugin/Register.hh>
#include <gz/msgs/Factory.hh>
#include <gz/transport/MessageInfo.hh>
#include <gz/transport/Node.hh>
#include <gz/transport/Publisher.hh>

#include "TopicViewer.hh"

#define NAME_KEY "name"
#define TYPE_KEY "type"
#define TOPIC_KEY "topic"
#define PATH_KEY "path"
#define PLOT_KEY "plottable"

#define NAME_ROLE 51
#define TYPE_ROLE 52
#define TOPIC_ROLE 53
#define PATH_ROLE 54
#define PLOT_ROLE 55

namespace gz
{
namespace gui
{
namespace plugins
{
  /// \brief Model for the Topics and their Msgs and Fields
  /// a tree model that represents the topics tree with its Msgs
  /// Childeren and each msg node has its own fileds/msgs childeren
  class TopicsModel : public QStandardItemModel
  {
    /// \brief roles and names of the model
    public: QHash<int, QByteArray> roleNames() const override
    {
      QHash<int, QByteArray> roles;
      roles[NAME_ROLE] = NAME_KEY;
      roles[TYPE_ROLE] = TYPE_KEY;
      roles[TOPIC_ROLE] = TOPIC_KEY;
      roles[PATH_ROLE] = PATH_KEY;
      roles[PLOT_ROLE] = PLOT_KEY;
      return roles;
    }
  };

  class TopicViewerPrivate
  {
    /// \brief Node for Commincation
    public: gz::transport::Node node;

    /// \brief Model to create it from the available topics and messages
    public: TopicsModel *model;

    /// \brief Timer to update the model and keep track of its changes
    public: QTimer *timer;

    /// \brief topic: msgType map to keep track of the model current topics
    public: std::map<std::string, std::string> currentTopics;

    /// \brief Create the fields model
    public: void CreateModel();

    /// \brief add a topic to the model
    /// \param[in] _topic topic name to be displayed
    /// \param[in] _msg topic's msg type
    public: void AddTopic(const std::string &_topic,
                         const std::string &_msg);

    /// \brief add a field/msg child to that parent item
    /// \param[in] _parentItem a parent for the added field/msg
    /// \param[in] _msgName the displayed name of the field/msg
    /// \param[in] _msgType field/msg type
    public: void AddField(QStandardItem *_parentItem,
                       const std::string &_msgName,
                       const std::string &_msgType);

    /// \brief factory method for creating an item
    /// \param[in] _name the display name
    /// \param[in] _type type of the field of the item
    /// \param[in] _path a set of concatenate strings of parent msgs
    /// names that lead to that field, starting from the most parent
    /// ex : if we have [Collision]msg contains [pose]msg contains [position]
    /// msg contains [x,y,z] fields, so the path of x = "pose-position-x"
    /// \param[in] _topic the name of the most parent item
    /// \return the created Item
    public: QStandardItem *FactoryItem(const std::string &_name,
                                      const std::string &_type,
                                      const std::string &_path = "",
                                      const std::string &_topic = "");

    /// \brief set the topic role name of the item with the most
    /// topic parent of that field item
    /// \param[in] _item item ref to set its topic
    public: void SetItemTopic(QStandardItem *_item);

    /// \brief set the path/ID of the givin item starting from
    /// the most topic parent to the field itself
    /// \param[in] _item item ref to set its path
    public: void SetItemPath(QStandardItem *_item);

    /// \brief get the topic name of selected item
    /// \param[in] _item ref to the item to get its parent topic
    public: std::string TopicName(const QStandardItem *_item) const;

    /// \brief full path starting from topic name till the msg name
    /// \param[in] _index index of the QStanadardItem
    /// \return string with all elements separated by '/'
    public: std::string ItemPath(const QStandardItem *_item) const;

    /// \brief check if the type is supported in the plotting types
    /// \param[in] _type the msg type to check if it is supported
    public: bool IsPlotable(
            const google::protobuf::FieldDescriptor::Type &_type);

    /// \brief supported types for plotting
    public: std::vector<google::protobuf::FieldDescriptor::Type> plotableTypes;
  };
}
}
}

using namespace gz;
using namespace gui;
using namespace plugins;

TopicViewer::TopicViewer() : Plugin(), dataPtr(new TopicViewerPrivate)
{
  using namespace google::protobuf;
  this->dataPtr->plotableTypes.push_back(FieldDescriptor::Type::TYPE_DOUBLE);
  this->dataPtr->plotableTypes.push_back(FieldDescriptor::Type::TYPE_FLOAT);
  this->dataPtr->plotableTypes.push_back(FieldDescriptor::Type::TYPE_INT32);
  this->dataPtr->plotableTypes.push_back(FieldDescriptor::Type::TYPE_INT64);
  this->dataPtr->plotableTypes.push_back(FieldDescriptor::Type::TYPE_UINT32);
  this->dataPtr->plotableTypes.push_back(FieldDescriptor::Type::TYPE_UINT64);
  this->dataPtr->plotableTypes.push_back(FieldDescriptor::Type::TYPE_BOOL);

  this->dataPtr->CreateModel();

<<<<<<< HEAD
  gz::gui::App()->Engine()->rootContext()->setContextProperty(
=======
  gui::App()->Engine()->rootContext()->setContextProperty(
>>>>>>> 4232d2a4
                "TopicsModel", this->dataPtr->model);

  this->dataPtr->timer = new QTimer();
  connect(this->dataPtr->timer, SIGNAL(timeout()), this, SLOT(UpdateModel()));
  this->dataPtr->timer->start(1000);
}

//////////////////////////////////////////////////
TopicViewer::~TopicViewer()
{
}

//////////////////////////////////////////////////
void TopicViewer::LoadConfig(const tinyxml2::XMLElement *)
{
  if (this->title.empty())
    this->title = "Topic Viewer";
}

//////////////////////////////////////////////////
QStandardItemModel *TopicViewer::Model()
{
  return reinterpret_cast<QStandardItemModel *>(this->dataPtr->model);
}

//////////////////////////////////////////////////
void TopicViewerPrivate::CreateModel()
{
  this->model = new TopicsModel();

  std::vector<std::string> topics;
  this->node.TopicList(topics);

  for (unsigned int i = 0; i < topics.size(); ++i)
  {
<<<<<<< HEAD
    std::vector<gz::transport::MessagePublisher> infoMsgs;
=======
    std::vector<transport::MessagePublisher> infoMsgs;
>>>>>>> 4232d2a4
    this->node.TopicInfo(topics[i], infoMsgs);
    std::string msgType = infoMsgs[0].MsgTypeName();
    this->AddTopic(topics[i], msgType);
  }
}

//////////////////////////////////////////////////
void TopicViewerPrivate::AddTopic(const std::string &_topic,
                           const std::string &_msg)
{
  QStandardItem *topicItem = this->FactoryItem(_topic, _msg);
  topicItem->setWhatsThis("Topic");
  QStandardItem *parent = this->model->invisibleRootItem();
  parent->appendRow(topicItem);

  this->AddField(topicItem , _msg, _msg);

  // store the topics to keep track of them
  this->currentTopics[_topic] = _msg;
}

//////////////////////////////////////////////////
void TopicViewerPrivate::AddField(QStandardItem *_parentItem,
                           const std::string &_msgName,
                           const std::string &_msgType)
{
  QStandardItem *msgItem;

  // check if it is a topic, to skip the extra level of the topic Msg
  if (_parentItem->whatsThis() == "Topic")
  {
    msgItem = _parentItem;
    // make it different, so next iteration will make a new msg item
    msgItem->setWhatsThis("Msg");
  }
  else
  {
    msgItem = this->FactoryItem(_msgName, _msgType);
    _parentItem->appendRow(msgItem);
  }

<<<<<<< HEAD
  auto msg = gz::msgs::Factory::New(_msgType);
=======
  auto msg = msgs::Factory::New(_msgType);
>>>>>>> 4232d2a4
  if (!msg)
  {
      gzwarn << "Null Msg: " << _msgType << std::endl;
      return;
  }

  auto msgDescriptor = msg->GetDescriptor();
  if (!msgDescriptor)
  {
    gzwarn << "Null Descriptor of Msg: " << _msgType << std::endl;
    return;
  }

  for (int i = 0 ; i < msgDescriptor->field_count(); ++i)
  {
    auto msgField = msgDescriptor->field(i);

    if (msgField->is_repeated())
      continue;

    auto messageType = msgField->message_type();

    if (messageType)
      this->AddField(msgItem, msgField->name(), messageType->name());

    else
    {
      auto msgFieldItem = this->FactoryItem(msgField->name(),
                                            msgField->type_name());
      msgItem->appendRow(msgFieldItem);

      this->SetItemPath(msgFieldItem);
      this->SetItemTopic(msgFieldItem);

      // to make the plottable items draggable
      if (this->IsPlotable(msgField->type()))
        msgFieldItem->setData(QVariant(true), PLOT_ROLE);
    }
  }
}

//////////////////////////////////////////////////
QStandardItem *TopicViewerPrivate::FactoryItem(const std::string &_name,
                                               const std::string &_type,
                                               const std::string &_path,
                                               const std::string &_topic)
{
  QString name = QString::fromStdString(_name);
  QString type = QString::fromStdString(_type);
  QString path = QString::fromStdString(_path);
  QString topic = QString::fromStdString(_topic);

  QStandardItem *item = new QStandardItem(name);

  item->setData(QVariant(name), NAME_ROLE);
  item->setData(QVariant(type), TYPE_ROLE);
  item->setData(QVariant(path), PATH_ROLE);
  item->setData(QVariant(topic), TOPIC_ROLE);
  item->setData(QVariant(false), PLOT_ROLE);

  return item;
}

//////////////////////////////////////////////////
void TopicViewerPrivate::SetItemTopic(QStandardItem *_item)
{
  std::string topic = this->TopicName(_item);
  QVariant Topic(QString::fromStdString(topic));
  _item->setData(Topic, TOPIC_ROLE);
}

//////////////////////////////////////////////////
void TopicViewerPrivate::SetItemPath(QStandardItem *_item)
{
  std::string path = this->ItemPath(_item);
  QVariant Path(QString::fromStdString(path));
  _item->setData(Path, PATH_ROLE);
}

//////////////////////////////////////////////////
std::string TopicViewerPrivate::TopicName(const QStandardItem *_item) const
{
  QStandardItem *parent = _item->parent();

  // get the next parent until you reach the first level parent
  while (parent)
  {
    _item = parent;
    parent = parent->parent();
  }

  return _item->data(NAME_ROLE).toString().toStdString();
}

//////////////////////////////////////////////////
std::string TopicViewerPrivate::ItemPath(const QStandardItem *_item) const
{
  std::deque<std::string> path;
  while (_item)
  {
    path.push_front(_item->data(NAME_ROLE).toString().toStdString());
    _item = _item->parent();
  }

  if (path.size())
    path.erase(path.begin());

  // convert to string
  std::string pathString;

  for (unsigned int i = 0; i < path.size()-1; ++i)
    pathString += path[i] + "-";

  if (path.size())
    pathString += path[path.size()-1];

  return pathString;
}

/////////////////////////////////////////////////
bool TopicViewerPrivate::IsPlotable(
    const google::protobuf::FieldDescriptor::Type &_type)
{
  return std::find(this->plotableTypes.begin(), this->plotableTypes.end(),
                   _type) != this->plotableTypes.end();
}

/////////////////////////////////////////////////
void TopicViewer::UpdateModel()
{
  // get the current topics in the network
  std::vector<std::string> topics;
  this->dataPtr->node.TopicList(topics);

  // initialize the topics with the old topics & remove every matched topic
  // when you finish advertised topics the remaining topics will be removed
  std::map<std::string, std::string> topicsToRemove =
          this->dataPtr->currentTopics;

  for (unsigned int i = 0; i < topics.size(); ++i)
  {
    // get the msg type
<<<<<<< HEAD
    std::vector<gz::transport::MessagePublisher> infoMsgs;
=======
    std::vector<transport::MessagePublisher> infoMsgs;
>>>>>>> 4232d2a4
    this->dataPtr->node.TopicInfo(topics[i], infoMsgs);
    std::string msgType = infoMsgs[0].MsgTypeName();

    // skip the matched topics
    if (this->dataPtr->currentTopics.count(topics[i]) &&
            this->dataPtr->currentTopics[topics[i]] == msgType)
    {
      topicsToRemove.erase(topics[i]);
      continue;
    }

    // new topic
    this->dataPtr->AddTopic(topics[i], msgType);
  }

  // remove the topics that don't exist in the network
  for (auto topic : topicsToRemove)
  {
    auto root = this->dataPtr->model->invisibleRootItem();

    // search for the topic in the model
    for (int i = 0; i < root->rowCount(); ++i)
    {
      auto child = root->child(i);

      if (child->data(NAME_ROLE).toString().toStdString() == topic.first &&
              child->data(TYPE_ROLE).toString().toStdString() == topic.second)
      {
        // remove from model
        root->removeRow(i);
        // remove from topics as it is a dangling topic
        this->dataPtr->currentTopics.erase(topic.first);
        break;
      }
    }
  }
}


// Register this plugin
<<<<<<< HEAD
GZ_ADD_PLUGIN(gz::gui::plugins::TopicViewer,
                    gz::gui::Plugin)
=======
IGNITION_ADD_PLUGIN(TopicViewer,
                    gui::Plugin)
>>>>>>> 4232d2a4
<|MERGE_RESOLUTION|>--- conflicted
+++ resolved
@@ -163,11 +163,7 @@
 
   this->dataPtr->CreateModel();
 
-<<<<<<< HEAD
-  gz::gui::App()->Engine()->rootContext()->setContextProperty(
-=======
   gui::App()->Engine()->rootContext()->setContextProperty(
->>>>>>> 4232d2a4
                 "TopicsModel", this->dataPtr->model);
 
   this->dataPtr->timer = new QTimer();
@@ -203,11 +199,7 @@
 
   for (unsigned int i = 0; i < topics.size(); ++i)
   {
-<<<<<<< HEAD
-    std::vector<gz::transport::MessagePublisher> infoMsgs;
-=======
     std::vector<transport::MessagePublisher> infoMsgs;
->>>>>>> 4232d2a4
     this->node.TopicInfo(topics[i], infoMsgs);
     std::string msgType = infoMsgs[0].MsgTypeName();
     this->AddTopic(topics[i], msgType);
@@ -249,11 +241,7 @@
     _parentItem->appendRow(msgItem);
   }
 
-<<<<<<< HEAD
-  auto msg = gz::msgs::Factory::New(_msgType);
-=======
   auto msg = msgs::Factory::New(_msgType);
->>>>>>> 4232d2a4
   if (!msg)
   {
       gzwarn << "Null Msg: " << _msgType << std::endl;
@@ -396,11 +384,7 @@
   for (unsigned int i = 0; i < topics.size(); ++i)
   {
     // get the msg type
-<<<<<<< HEAD
-    std::vector<gz::transport::MessagePublisher> infoMsgs;
-=======
     std::vector<transport::MessagePublisher> infoMsgs;
->>>>>>> 4232d2a4
     this->dataPtr->node.TopicInfo(topics[i], infoMsgs);
     std::string msgType = infoMsgs[0].MsgTypeName();
 
@@ -441,10 +425,5 @@
 
 
 // Register this plugin
-<<<<<<< HEAD
-GZ_ADD_PLUGIN(gz::gui::plugins::TopicViewer,
-                    gz::gui::Plugin)
-=======
-IGNITION_ADD_PLUGIN(TopicViewer,
-                    gui::Plugin)
->>>>>>> 4232d2a4
+GZ_ADD_PLUGIN(TopicViewer,
+              gui::Plugin)