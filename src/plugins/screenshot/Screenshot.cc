/*
 * Copyright (C) 2021 Open Source Robotics Foundation
 *
 * Licensed under the Apache License, Version 2.0 (the "License");
 * you may not use this file except in compliance with the License.
 * You may obtain a copy of the License at
 *
 *     http://www.apache.org/licenses/LICENSE-2.0
 *
 * Unless required by applicable law or agreed to in writing, software
 * distributed under the License is distributed on an "AS IS" BASIS,
 * WITHOUT WARRANTIES OR CONDITIONS OF ANY KIND, either express or implied.
 * See the License for the specific language governing permissions and
 * limitations under the License.
 *
*/
#include "Screenshot.hh"

#include <string>

#include <gz/common/Console.hh>
#include <gz/common/Filesystem.hh>
#include <gz/common/Image.hh>
#include <gz/plugin/Register.hh>
#include <gz/rendering/Camera.hh>
#include <gz/rendering/RenderEngine.hh>
#include <gz/rendering/RenderingIface.hh>
#include <gz/rendering/Scene.hh>
#include <gz/transport/Node.hh>

#include "gz/gui/Application.hh"
#include "gz/gui/GuiEvents.hh"
#include "gz/gui/MainWindow.hh"

namespace gz
{
namespace gui
{
namespace plugins
{
  class ScreenshotPrivate
  {
    /// \brief Node for communication
    public: gz::transport::Node node;

    /// \brief Screenshot service name
    public: std::string screenshotService;

    /// \brief Directory to save screenshots
    public: std::string directory;

    /// \brief Whether a screenshot has been requested but not processed yet.
    public: bool dirty{false};

    /// \brief Pointer to the user camera.
    public: gz::rendering::CameraPtr userCamera{nullptr};

    /// \brief Saved screenshot filepath
    public: QString savedScreenshotPath = "";
  };
}
}
}

using namespace gz;
using namespace gui;
using namespace plugins;

/////////////////////////////////////////////////
Screenshot::Screenshot()
<<<<<<< HEAD
  : gz::gui::Plugin(),
=======
  : gui::Plugin(),
>>>>>>> 4232d2a4
  dataPtr(std::make_unique<ScreenshotPrivate>())
{
  std::string home;
  common::env(GZ_HOMEDIR, home);

  // default directory
  this->dataPtr->directory =
      common::joinPaths(home, ".gz", "gui", "pictures");

  if (!common::exists(this->dataPtr->directory))
  {
    if (!common::createDirectories(this->dataPtr->directory))
    {
      std::string defaultDir = common::joinPaths(home, ".gz", "gui");
      gzerr << "Unable to create directory [" << this->dataPtr->directory
             << "]. Changing default directory to: " << defaultDir
             << std::endl;

      this->dataPtr->directory = defaultDir;
    }
  }

  this->DirectoryChanged();
}

/////////////////////////////////////////////////
Screenshot::~Screenshot() = default;

/////////////////////////////////////////////////
void Screenshot::LoadConfig(const tinyxml2::XMLElement *)
{
  if (this->title.empty())
    this->title = "Screenshot";

  // Screenshot service
  this->dataPtr->screenshotService = "/gui/screenshot";
  this->dataPtr->node.Advertise(this->dataPtr->screenshotService,
      &Screenshot::ScreenshotService, this);
  gzmsg << "Screenshot service on ["
         << this->dataPtr->screenshotService << "]" << std::endl;

  App()->findChild<MainWindow *>()->installEventFilter(this);
}

/////////////////////////////////////////////////
bool Screenshot::eventFilter(QObject *_obj, QEvent *_event)
{
  if (_event->type() == events::Render::kType && this->dataPtr->dirty)
  {
    this->SaveScreenshot();
  }

  // Standard event processing
  return QObject::eventFilter(_obj, _event);
}

/////////////////////////////////////////////////
bool Screenshot::ScreenshotService(const msgs::StringMsg &_msg,
  msgs::Boolean &_res)
{
  if (!_msg.data().empty())
    this->dataPtr->directory = _msg.data();
  this->dataPtr->dirty = true;
  _res.set_data(true);
  return true;
}

/////////////////////////////////////////////////
void Screenshot::SaveScreenshot()
{
  this->FindUserCamera();

  if (nullptr == this->dataPtr->userCamera)
    return;

  unsigned int width = this->dataPtr->userCamera->ImageWidth();
  unsigned int height = this->dataPtr->userCamera->ImageHeight();

  auto cameraImage = this->dataPtr->userCamera->CreateImage();
  this->dataPtr->userCamera->Copy(cameraImage);
  auto formatStr =
      rendering::PixelUtil::Name(this->dataPtr->userCamera->ImageFormat());
  auto format = common::Image::ConvertPixelFormat(formatStr);

  std::string time = common::systemTimeISO() + ".png";
  std::string savePath = common::joinPaths(this->dataPtr->directory, time);

  common::Image image;
  image.SetFromData(cameraImage.Data<unsigned char>(), width, height, format);
  image.SavePNG(savePath);

  gzdbg << "Saved image to [" << savePath << "]" << std::endl;

  this->dataPtr->dirty = false;

  this->SetSavedScreenshotPath(QString::fromStdString(savePath));

  App()->findChild<MainWindow *>()->notifyWithDuration(
    QString::fromStdString("Saved image to: <b>" + savePath + "</b>"), 4000);
}

/////////////////////////////////////////////////
void Screenshot::FindUserCamera()
{
  if (nullptr != this->dataPtr->userCamera)
    return;

  // Get first scene
  auto scene = rendering::sceneFromFirstRenderEngine();

  for (unsigned int i = 0; i < scene->NodeCount(); ++i)
  {
    auto cam = std::dynamic_pointer_cast<rendering::Camera>(
        scene->NodeByIndex(i));
    if (nullptr != cam)
    {
      this->dataPtr->userCamera = cam;
      gzdbg << "Screenshot plugin taking pictures of camera ["
             << this->dataPtr->userCamera->Name() << "]" << std::endl;
      break;
    }
  }
}

/////////////////////////////////////////////////
void Screenshot::OnScreenshot()
{
  this->dataPtr->dirty = true;
}

/////////////////////////////////////////////////
QString Screenshot::Directory() const
{
  return QString::fromStdString(this->dataPtr->directory);
}

/////////////////////////////////////////////////
void Screenshot::SetDirectory(const QString &_dirUrl)
{
  QString newDir = QUrl(_dirUrl).toLocalFile();
  this->dataPtr->directory = newDir.toStdString();
  this->DirectoryChanged();
}

/////////////////////////////////////////////////
QString Screenshot::SavedScreenshotPath() const
{
  return this->dataPtr->savedScreenshotPath;
}

/////////////////////////////////////////////////
void Screenshot::SetSavedScreenshotPath(const QString &_filename)
{
  this->dataPtr->savedScreenshotPath = _filename;
  this->SavedScreenshotPathChanged();
  this->savedScreenshot();
}

// Register this plugin
<<<<<<< HEAD
GZ_ADD_PLUGIN(gz::gui::plugins::Screenshot,
                    gz::gui::Plugin)
=======
IGNITION_ADD_PLUGIN(Screenshot,
                    gui::Plugin)
>>>>>>> 4232d2a4
<|MERGE_RESOLUTION|>--- conflicted
+++ resolved
@@ -68,11 +68,7 @@
 
 /////////////////////////////////////////////////
 Screenshot::Screenshot()
-<<<<<<< HEAD
-  : gz::gui::Plugin(),
-=======
   : gui::Plugin(),
->>>>>>> 4232d2a4
   dataPtr(std::make_unique<ScreenshotPrivate>())
 {
   std::string home;
@@ -232,10 +228,5 @@
 }
 
 // Register this plugin
-<<<<<<< HEAD
-GZ_ADD_PLUGIN(gz::gui::plugins::Screenshot,
-                    gz::gui::Plugin)
-=======
-IGNITION_ADD_PLUGIN(Screenshot,
-                    gui::Plugin)
->>>>>>> 4232d2a4
+GZ_ADD_PLUGIN(Screenshot,
+              gui::Plugin)