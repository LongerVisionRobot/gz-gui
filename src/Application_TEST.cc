/*
 * Copyright (C) 2018 Open Source Robotics Foundation
 *
 * Licensed under the Apache License, Version 2.0 (the "License");
 * you may not use this file except in compliance with the License.
 * You may obtain a copy of the License at
 *
 *     http://www.apache.org/licenses/LICENSE-2.0
 *
 * Unless required by applicable law or agreed to in writing, software
 * distributed under the License is distributed on an "AS IS" BASIS,
 * WITHOUT WARRANTIES OR CONDITIONS OF ANY KIND, either express or implied.
 * See the License for the specific language governing permissions and
 * limitations under the License.
 *
*/

#include <stdlib.h>
#include <gtest/gtest.h>
#include <gz/common/Console.hh>
#include <gz/utils/ExtraTestMacros.hh>

#include "test_config.hh"  // NOLINT(build/include)
#include "gz/gui/Application.hh"
#include "gz/gui/Dialog.hh"
#include "gz/gui/MainWindow.hh"
#include "gz/gui/Plugin.hh"

int g_argc = 1;
char* g_argv[] =
{
  reinterpret_cast<char*>(const_cast<char*>("./Application_TEST")),
};

using namespace gz;
using namespace gui;

// See https://github.com/gazebosim/gz-gui/issues/75
//////////////////////////////////////////////////
TEST(ApplicationTest, GZ_UTILS_TEST_ENABLED_ONLY_ON_LINUX(Constructor))
{
<<<<<<< HEAD
  gz::common::Console::SetVerbosity(4);
=======
  common::Console::SetVerbosity(4);
>>>>>>> 4232d2a4

  // No Qt app
  EXPECT_EQ(nullptr, qGuiApp);
  EXPECT_EQ(nullptr, App());

  // One app construct - destruct
  {
    Application app(g_argc, g_argv);

    EXPECT_NE(nullptr, qGuiApp);
    ASSERT_NE(nullptr, App());
    EXPECT_NE(nullptr, App()->Engine());

    // No crash if argc and argv were correctly set
    QCoreApplication::arguments();
  }

  // No Qt app
  EXPECT_EQ(nullptr, qGuiApp);
  EXPECT_EQ(nullptr, App());
}

//////////////////////////////////////////////////
TEST(ApplicationTest, GZ_UTILS_TEST_ENABLED_ONLY_ON_LINUX(LoadPlugin))
{
<<<<<<< HEAD
  gz::common::Console::SetVerbosity(4);
=======
  common::Console::SetVerbosity(4);
>>>>>>> 4232d2a4

  // No Qt app
  EXPECT_EQ(nullptr, qGuiApp);

  // Official plugin
  {
    Application app(g_argc, g_argv);

    EXPECT_TRUE(app.LoadPlugin("Publisher"));
  }

  // Inexistent plugin
  {
    Application app(g_argc, g_argv);

    EXPECT_FALSE(app.LoadPlugin("_doesnt_exist"));
    EXPECT_FALSE(app.RemovePlugin("_doesnt_exist"));
  }

  // Plugin path added programmatically
  {
    Application app(g_argc, g_argv);

    std::string pluginName;
    app.connect(&app, &Application::PluginAdded, [&pluginName](
        const QString &_pluginName)
    {
      pluginName = _pluginName.toStdString();
    });

    app.AddPluginPath(std::string(PROJECT_BINARY_PATH) + "/lib");

    EXPECT_TRUE(app.LoadPlugin("TestPlugin"));
    EXPECT_EQ(0u, pluginName.find("plugin"));

    auto plugin = app.PluginByName(pluginName);
    ASSERT_NE(nullptr, plugin);
    ASSERT_NE(nullptr, plugin->CardItem());

    EXPECT_EQ(pluginName, plugin->CardItem()->objectName().toStdString());

    EXPECT_TRUE(app.RemovePlugin(pluginName));
  }

  // Plugin path added by env var
  {
    setenv("TEST_ENV_VAR",
        (std::string(PROJECT_BINARY_PATH) + "/lib").c_str(), 1);

    Application app(g_argc, g_argv);
    app.SetPluginPathEnv("TEST_ENV_VAR");

    EXPECT_TRUE(app.LoadPlugin("TestPlugin"));
  }

<<<<<<< HEAD
  // Plugin which doesn't inherit from gz::gui::Plugin
=======
  // Plugin which doesn't inherit from gui::Plugin
>>>>>>> 4232d2a4
  {
    Application app(g_argc, g_argv);
    app.AddPluginPath(std::string(PROJECT_BINARY_PATH) + "/lib");

    EXPECT_FALSE(app.LoadPlugin("TestBadInheritancePlugin"));
  }

  // Plugin which is not registered
  {
    Application app(g_argc, g_argv);
    app.AddPluginPath(std::string(PROJECT_BINARY_PATH) + "/lib");

    EXPECT_FALSE(app.LoadPlugin("TestNotRegisteredPlugin"));
  }

  // Plugin with invalid QML
  {
    Application app(g_argc, g_argv);
    app.AddPluginPath(std::string(PROJECT_BINARY_PATH) + "/lib");

    EXPECT_FALSE(app.LoadPlugin("TestInvalidQmlPlugin"));
  }
}

//////////////////////////////////////////////////
TEST(ApplicationTest, GZ_UTILS_TEST_ENABLED_ONLY_ON_LINUX(LoadConfig))
{
<<<<<<< HEAD
  gz::common::Console::SetVerbosity(4);
=======
  common::Console::SetVerbosity(4);
>>>>>>> 4232d2a4

  EXPECT_EQ(nullptr, qGuiApp);

  // Empty string
  {
    Application app(g_argc, g_argv);

    EXPECT_FALSE(app.LoadConfig(""));
  }

  // Test config file
  {
    Application app(g_argc, g_argv);

    // Add test plugin to path (referenced in config)
    auto testBuildPath = std::string(PROJECT_BINARY_PATH) + "/lib/";
    app.AddPluginPath(testBuildPath);

    // Load test config file
    auto testSourcePath = std::string(PROJECT_SOURCE_PATH) + "/test/";
    EXPECT_TRUE(app.LoadConfig(testSourcePath + "config/test.config"));
  }

  // Test environment variable and relative path
  {
    // Environment variable not set
    Application app(g_argc, g_argv);
    EXPECT_FALSE(app.LoadConfig("ignore.config"));

    // Invalid path
    setenv("GZ_GUI_RESOURCE_PATH", "invalidPath", 1);
    EXPECT_FALSE(app.LoadConfig("ignore.config"));

    // Valid path
    setenv("GZ_GUI_RESOURCE_PATH",
        (std::string(PROJECT_SOURCE_PATH) + "/test/config").c_str(), 1);
    EXPECT_TRUE(app.LoadConfig("ignore.config"));

    // Multiple paths, one valid
    setenv("GZ_GUI_RESOURCE_PATH",
        ("banana:" + std::string(PROJECT_SOURCE_PATH) + "/test/config" +
        ":orange").c_str(), 1);
    EXPECT_TRUE(app.LoadConfig("ignore.config"));
  }
}

//////////////////////////////////////////////////
TEST(ApplicationTest, GZ_UTILS_TEST_ENABLED_ONLY_ON_LINUX(LoadDefaultConfig))
{
<<<<<<< HEAD
  gz::common::Console::SetVerbosity(4);
=======
  common::Console::SetVerbosity(4);
>>>>>>> 4232d2a4

  EXPECT_EQ(nullptr, qGuiApp);

  // Test config file
  {
    Application app(g_argc, g_argv);

    // Add test plugin to path (referenced in config)
<<<<<<< HEAD
    auto testBuildPath = gz::common::joinPaths(
=======
    auto testBuildPath = common::joinPaths(
>>>>>>> 4232d2a4
      std::string(PROJECT_BINARY_PATH), "lib");
    app.AddPluginPath(testBuildPath);

    // Set default config file
<<<<<<< HEAD
    auto configPath = gz::common::joinPaths(
=======
    auto configPath = common::joinPaths(
>>>>>>> 4232d2a4
      std::string(PROJECT_SOURCE_PATH), "test", "config", "test.config");
    app.SetDefaultConfigPath(configPath);

    EXPECT_EQ(app.DefaultConfigPath(), configPath);
  }
}

//////////////////////////////////////////////////
TEST(ApplicationTest,
    GZ_UTILS_TEST_ENABLED_ONLY_ON_LINUX(InitializeMainWindow))
{
<<<<<<< HEAD
  gz::common::Console::SetVerbosity(4);
=======
  common::Console::SetVerbosity(4);
>>>>>>> 4232d2a4

  EXPECT_EQ(nullptr, qGuiApp);

  // No plugins
  {
    Application app(g_argc, g_argv);

    auto wins = app.allWindows();
    ASSERT_EQ(wins.size(), 1);

    // Close window after some time
    QTimer::singleShot(300, wins[0], SLOT(close()));

    // Show window
    app.exec();
  }

  // Load plugin
  {
    Application app(g_argc, g_argv);

    EXPECT_TRUE(app.LoadPlugin("Publisher"));

    auto win = App()->findChild<MainWindow *>();
    ASSERT_NE(nullptr, win);

    // Check plugin count
    auto plugins = win->findChildren<Plugin *>();
    EXPECT_EQ(1, plugins.count());

    // Close window after some time
    QTimer::singleShot(300, win->QuickWindow(), SLOT(close()));

    // Show window
    app.exec();
  }

  // Test config
  auto testBuildPath = std::string(PROJECT_BINARY_PATH) + "/lib/";
  auto testSourcePath = std::string(PROJECT_SOURCE_PATH) + "/test/";

  // Load config
  {
    Application app(g_argc, g_argv);

    // Add test plugin to path (referenced in config)
    app.AddPluginPath(testBuildPath);

    // Load test config file
    EXPECT_TRUE(app.LoadConfig(testSourcePath + "config/test.config"));

    auto win = App()->findChild<MainWindow *>();
    ASSERT_NE(nullptr, win);

    // Check plugin count
    auto plugins = win->findChildren<Plugin *>();
    EXPECT_EQ(1, plugins.count());

    // Close window after some time
    QTimer::singleShot(300, win->QuickWindow(), SLOT(close()));

    // Show window
    app.exec();
  }
}

//////////////////////////////////////////////////
TEST(ApplicationTest, GZ_UTILS_TEST_ENABLED_ONLY_ON_LINUX(Dialog))
{
<<<<<<< HEAD
  gz::common::Console::SetVerbosity(4);
=======
  common::Console::SetVerbosity(4);
>>>>>>> 4232d2a4

  EXPECT_EQ(nullptr, qGuiApp);

  // Single dialog
  {
    Application app(g_argc, g_argv, WindowType::kDialog);
    EXPECT_EQ(app.allWindows().size(), 0);

    // Add test plugin to path
    auto testBuildPath = std::string(PROJECT_BINARY_PATH) + "/lib/";
    app.AddPluginPath(testBuildPath);

    // Load plugin
    EXPECT_TRUE(app.LoadPlugin("TestPlugin"));

    // Close dialog after some time
    auto closed = false;
    QTimer::singleShot(300, [&] {
      auto ds = app.allWindows();

      // The main dialog - some systems return more, not sure why
      ASSERT_GE(ds.size(), 1);

      EXPECT_TRUE(qobject_cast<QQuickWindow *>(ds[0]));

      // Close
      ds[0]->close();
      closed = true;
    });

    // Exec dialog
    app.exec();

    // Make sure timer was triggered
    EXPECT_TRUE(closed);
  }

  // Multiple dialogs
  {
    Application app(g_argc, g_argv, WindowType::kDialog);
    EXPECT_EQ(app.allWindows().size(), 0);

    // Add test plugin to path
    auto testBuildPath = std::string(PROJECT_BINARY_PATH) + "/lib/";
    app.AddPluginPath(testBuildPath);

    // Load plugins
    EXPECT_TRUE(app.LoadPlugin("TestPlugin"));
    EXPECT_TRUE(app.LoadPlugin("TestPlugin"));

    // Close dialogs after some time
    auto closed = false;
    QTimer::singleShot(300, [&] {
      auto ds = app.allWindows();

      // 2 dialog - some systems return more, not sure why
      EXPECT_GE(ds.size(), 2);

      for (auto dialog : ds)
        dialog->close();
      closed = true;
    });

    // Exec dialog
    app.exec();

    // Make sure timer was triggered
    EXPECT_TRUE(closed);
  }
}

/////////////////////////////////////////////////
TEST(ApplicationTest, GZ_UTILS_TEST_ENABLED_ONLY_ON_LINUX(messageHandler))
{
<<<<<<< HEAD
  gz::common::Console::SetVerbosity(4);
=======
  common::Console::SetVerbosity(4);
>>>>>>> 4232d2a4

  EXPECT_EQ(nullptr, qGuiApp);

  Application app(g_argc, g_argv);

<<<<<<< HEAD
  // \todo Verify output, see gz::commmon::Console_TEST for example
=======
  // \todo Verify output, see commmon::Console_TEST for example
>>>>>>> 4232d2a4
  qDebug("This came from qDebug");
  qInfo("This came from qInfo");
  qWarning("This came from qWarning");
  qCritical("This came from qCritical");
}<|MERGE_RESOLUTION|>--- conflicted
+++ resolved
@@ -39,11 +39,7 @@
 //////////////////////////////////////////////////
 TEST(ApplicationTest, GZ_UTILS_TEST_ENABLED_ONLY_ON_LINUX(Constructor))
 {
-<<<<<<< HEAD
-  gz::common::Console::SetVerbosity(4);
-=======
-  common::Console::SetVerbosity(4);
->>>>>>> 4232d2a4
+  common::Console::SetVerbosity(4);
 
   // No Qt app
   EXPECT_EQ(nullptr, qGuiApp);
@@ -69,11 +65,7 @@
 //////////////////////////////////////////////////
 TEST(ApplicationTest, GZ_UTILS_TEST_ENABLED_ONLY_ON_LINUX(LoadPlugin))
 {
-<<<<<<< HEAD
-  gz::common::Console::SetVerbosity(4);
-=======
-  common::Console::SetVerbosity(4);
->>>>>>> 4232d2a4
+  common::Console::SetVerbosity(4);
 
   // No Qt app
   EXPECT_EQ(nullptr, qGuiApp);
@@ -129,11 +121,7 @@
     EXPECT_TRUE(app.LoadPlugin("TestPlugin"));
   }
 
-<<<<<<< HEAD
-  // Plugin which doesn't inherit from gz::gui::Plugin
-=======
   // Plugin which doesn't inherit from gui::Plugin
->>>>>>> 4232d2a4
   {
     Application app(g_argc, g_argv);
     app.AddPluginPath(std::string(PROJECT_BINARY_PATH) + "/lib");
@@ -161,11 +149,7 @@
 //////////////////////////////////////////////////
 TEST(ApplicationTest, GZ_UTILS_TEST_ENABLED_ONLY_ON_LINUX(LoadConfig))
 {
-<<<<<<< HEAD
-  gz::common::Console::SetVerbosity(4);
-=======
-  common::Console::SetVerbosity(4);
->>>>>>> 4232d2a4
+  common::Console::SetVerbosity(4);
 
   EXPECT_EQ(nullptr, qGuiApp);
 
@@ -215,11 +199,7 @@
 //////////////////////////////////////////////////
 TEST(ApplicationTest, GZ_UTILS_TEST_ENABLED_ONLY_ON_LINUX(LoadDefaultConfig))
 {
-<<<<<<< HEAD
-  gz::common::Console::SetVerbosity(4);
-=======
-  common::Console::SetVerbosity(4);
->>>>>>> 4232d2a4
+  common::Console::SetVerbosity(4);
 
   EXPECT_EQ(nullptr, qGuiApp);
 
@@ -228,20 +208,12 @@
     Application app(g_argc, g_argv);
 
     // Add test plugin to path (referenced in config)
-<<<<<<< HEAD
-    auto testBuildPath = gz::common::joinPaths(
-=======
     auto testBuildPath = common::joinPaths(
->>>>>>> 4232d2a4
       std::string(PROJECT_BINARY_PATH), "lib");
     app.AddPluginPath(testBuildPath);
 
     // Set default config file
-<<<<<<< HEAD
-    auto configPath = gz::common::joinPaths(
-=======
     auto configPath = common::joinPaths(
->>>>>>> 4232d2a4
       std::string(PROJECT_SOURCE_PATH), "test", "config", "test.config");
     app.SetDefaultConfigPath(configPath);
 
@@ -253,11 +225,7 @@
 TEST(ApplicationTest,
     GZ_UTILS_TEST_ENABLED_ONLY_ON_LINUX(InitializeMainWindow))
 {
-<<<<<<< HEAD
-  gz::common::Console::SetVerbosity(4);
-=======
-  common::Console::SetVerbosity(4);
->>>>>>> 4232d2a4
+  common::Console::SetVerbosity(4);
 
   EXPECT_EQ(nullptr, qGuiApp);
 
@@ -327,11 +295,7 @@
 //////////////////////////////////////////////////
 TEST(ApplicationTest, GZ_UTILS_TEST_ENABLED_ONLY_ON_LINUX(Dialog))
 {
-<<<<<<< HEAD
-  gz::common::Console::SetVerbosity(4);
-=======
-  common::Console::SetVerbosity(4);
->>>>>>> 4232d2a4
+  common::Console::SetVerbosity(4);
 
   EXPECT_EQ(nullptr, qGuiApp);
 
@@ -406,21 +370,13 @@
 /////////////////////////////////////////////////
 TEST(ApplicationTest, GZ_UTILS_TEST_ENABLED_ONLY_ON_LINUX(messageHandler))
 {
-<<<<<<< HEAD
-  gz::common::Console::SetVerbosity(4);
-=======
-  common::Console::SetVerbosity(4);
->>>>>>> 4232d2a4
+  common::Console::SetVerbosity(4);
 
   EXPECT_EQ(nullptr, qGuiApp);
 
   Application app(g_argc, g_argv);
 
-<<<<<<< HEAD
-  // \todo Verify output, see gz::commmon::Console_TEST for example
-=======
   // \todo Verify output, see commmon::Console_TEST for example
->>>>>>> 4232d2a4
   qDebug("This came from qDebug");
   qInfo("This came from qInfo");
   qWarning("This came from qWarning");
