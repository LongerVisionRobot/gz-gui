--- conflicted
+++ resolved
@@ -79,7 +79,6 @@
     IGNITION_GUI_VISIBLE
     QStringList worldNames();
 
-<<<<<<< HEAD
     /// \brief The main window's "renderEngine" property may be filled with
     /// a string of the render engine gui name. This information can be
     /// used by plugins to set the GUI render engine
@@ -89,7 +88,6 @@
     /// `MainWindow`'s "renderEngine" property.
     IGNITION_GUI_VISIBLE
     std::string renderEngineName();
-=======
 
     /// \brief Import path for ign-gui QML modules added to the Qt resource
     /// system. This helper function returns the QRC resource path where custom
@@ -99,7 +97,6 @@
     /// \return Resousrce path prefix as a string
     IGNITION_GUI_VISIBLE
     const QString qmlQrcImportPath();
->>>>>>> 01c2effd
 
     /// \brief Returns the first element on a QList which matches the given
     /// property.
