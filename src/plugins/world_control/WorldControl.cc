/*
 * Copyright (C) 2017 Open Source Robotics Foundation
 *
 * Licensed under the Apache License, Version 2.0 (the "License");
 * you may not use this file except in compliance with the License.
 * You may obtain a copy of the License at
 *
 *     http://www.apache.org/licenses/LICENSE-2.0
 *
 * Unless required by applicable law or agreed to in writing, software
 * distributed under the License is distributed on an "AS IS" BASIS,
 * WITHOUT WARRANTIES OR CONDITIONS OF ANY KIND, either express or implied.
 * See the License for the specific language governing permissions and
 * limitations under the License.
 *
*/

#include "WorldControl.hh"

#include <string>

#include <gz/msgs/boolean.pb.h>
#include <gz/msgs/world_control.pb.h>
#include <gz/msgs/world_stats.pb.h>

#include <gz/common/Console.hh>
#include <gz/common/StringUtils.hh>
#include <gz/plugin/Register.hh>
#include <gz/transport/Node.hh>

#include "gz/gui/Application.hh"
#include "gz/gui/Helpers.hh"
#include "gz/gui/GuiEvents.hh"
#include "gz/gui/MainWindow.hh"

namespace gz
{
namespace gui
{
namespace plugins
{
  class WorldControlPrivate
  {
    /// \brief Send the world control event or call the control service.
    /// \param[in] _msg Message to send.
    public: void SendEventMsg(const gz::msgs::WorldControl &_msg);

    /// \brief Message holding latest world statistics
    public: gz::msgs::WorldStatistics msg;

    /// \brief Service to send world control requests
    public: std::string controlService;

    /// \brief Mutex to protect msg
    public: std::recursive_mutex mutex;

    /// \brief Communication node
    public: gz::transport::Node node;

    /// \brief The multi step value
    public: unsigned int multiStep = 1u;

    /// \brief True for paused
    public: bool pause{true};

    /// \brief The paused state of the most recently received world stats msg
    /// (true for paused)
    public: bool lastStatsMsgPaused{true};

    /// \brief Whether server communication should occur through an event (true)
    /// or service (false). The service option is used by default for
    /// gz-gui6, and should be changed to use the event by default in gz-gui7.
    public: bool useEvent{false};
  };
}
}
}

using namespace gz;
using namespace gui;
using namespace plugins;

/////////////////////////////////////////////////
WorldControl::WorldControl()
  : Plugin(), dataPtr(new WorldControlPrivate)
{
}

/////////////////////////////////////////////////
WorldControl::~WorldControl()
{
}

/////////////////////////////////////////////////
void WorldControl::LoadConfig(const tinyxml2::XMLElement *_pluginElem)
{
  // Default name in case user didn't define one
  if (this->title.empty())
    this->title = "World control";

  // Create elements from configuration
  if (!_pluginElem)
  {
    gzerr << "Null plugin element." << std::endl;
    return;
  }

  // If no elements were set, show all buttons. We assume that the user never
  // wants to hide all buttons. This happens for example when the plugin is
  // inserted from the menu.
  if (_pluginElem->NoChildren())
  {
    this->PluginItem()->setProperty("showPlay", true);
    this->PluginItem()->setProperty("showStep", true);
  }

  // World name from window, to construct default topics and services
  std::string worldName;
  auto worldNames = gui::worldNames();
  if (!worldNames.empty())
    worldName = worldNames[0].toStdString();

  // For world control requests
  auto serviceElem = _pluginElem->FirstChildElement("service");
  if (nullptr != serviceElem && nullptr != serviceElem->GetText())
    this->dataPtr->controlService = serviceElem->GetText();

  // Service specified with different world name
  auto parts = common::Split(this->dataPtr->controlService, '/');
  if (!worldName.empty() &&
      parts.size() == 4 &&
      parts[0] == "" &&
      parts[1] == "world" &&
      parts[2] != worldName &&
      parts[3] == "control")
  {
    gzwarn << "Ignoring service [" << this->dataPtr->controlService
            << "], world name different from [" << worldName
            << "]. Fix or remove your <service> tag." << std::endl;

    this->dataPtr->controlService = "/world/" + worldName + "/control";
  }

  // Service unspecified, use world name
  if (this->dataPtr->controlService.empty())
  {
    if (worldName.empty())
    {
      gzerr << "Must specify a <service> for world control requests, or set "
             << "the MainWindow's [worldNames] property." << std::endl;
      return;
    }

    this->dataPtr->controlService = "/world/" + worldName + "/control";
  }
  this->dataPtr->controlService = transport::TopicUtils::AsValidTopic(
      this->dataPtr->controlService);

  if (this->dataPtr->controlService.empty())
  {
    gzerr << "Failed to create valid control service for world [" << worldName
           << "]" << std::endl;
  }

  gzmsg << "Using world control service [" << this->dataPtr->controlService
         << "]" << std::endl;

  // Play / pause buttons
  if (auto playElem = _pluginElem->FirstChildElement("play_pause"))
  {
    auto has = false;
    playElem->QueryBoolText(&has);
    this->PluginItem()->setProperty("showPlay", has);

    if (has)
    {
      auto startPaused = this->dataPtr->pause;
      if (auto pausedElem = _pluginElem->FirstChildElement("start_paused"))
      {
        pausedElem->QueryBoolText(&startPaused);
      }
      this->dataPtr->pause = startPaused;
      this->dataPtr->lastStatsMsgPaused = startPaused;
      if (startPaused)
        this->paused();
      else
        this->playing();
    }
  }

  // Step buttons
  if (auto stepElem = _pluginElem->FirstChildElement("step"))
  {
    auto has = false;
    stepElem->QueryBoolText(&has);
    this->PluginItem()->setProperty("showStep", has);
  }

  // Subscribe to world stats
  std::string statsTopic;
  auto statsTopicElem = _pluginElem->FirstChildElement("stats_topic");
  if (nullptr != statsTopicElem && nullptr != statsTopicElem->GetText())
    statsTopic = statsTopicElem->GetText();

  // Service specified with different world name
  parts = common::Split(statsTopic, '/');
  if (!worldName.empty() &&
      parts.size() == 4 &&
      parts[0] == "" &&
      parts[1] == "world" &&
      parts[2] != worldName &&
      parts[3] == "stats")
  {
    gzwarn << "Ignoring topic [" << statsTopic
            << "], world name different from [" << worldName
            << "]. Fix or remove your <stats_topic> tag." << std::endl;

    statsTopic = "/world/" + worldName + "/stats";
  }

  if (statsTopic.empty() && !worldName.empty())
  {
    statsTopic = "/world/" + worldName + "/stats";
  }

  statsTopic = transport::TopicUtils::AsValidTopic(statsTopic);
  if (!statsTopic.empty())
  {
    // Subscribe to world_stats
    if (!this->dataPtr->node.Subscribe(statsTopic,
        &WorldControl::OnWorldStatsMsg, this))
    {
      gzerr << "Failed to subscribe to [" << statsTopic << "]" << std::endl;
    }
    else
    {
      gzmsg << "Listening to stats on [" << statsTopic << "]" << std::endl;
    }
  }
  else
  {
    gzerr << "Failed to create valid topic for world [" << worldName << "]"
           << std::endl;
  }

  if (auto elem = _pluginElem->FirstChildElement("use_event"))
    elem->QueryBoolText(&this->dataPtr->useEvent);

  if (this->dataPtr->useEvent)
    gzdbg << "Using an event to share WorldControl msgs with the server\n";
  else
    gzdbg << "Using a service to share WorldControl msgs with the server\n";
}

/////////////////////////////////////////////////
void WorldControl::ProcessMsg()
{
  std::lock_guard<std::recursive_mutex> lock(this->dataPtr->mutex);

  // ignore the message if it's associated with a step
  const auto &header = this->dataPtr->msg.header();
  if (this->dataPtr->msg.stepping() ||
      // (deprecated) Remove this check in Gazebo H
      ((header.data_size() > 0) && (header.data(0).key() == "step")))
  {
    return;
  }

  // If the pause state of the message doesn't match the pause state of this
  // plugin, then play/pause must have occurred elsewhere (for example, the
  // command line). If the pause state of the message matches the pause state
  // of this plugin, but the pause state of the message differs from the
  // previous message's pause state, this means that a pause/play request from
  // this plugin has been registered by the server
  if (this->dataPtr->msg.paused() &&
      (!this->dataPtr->pause || !this->dataPtr->lastStatsMsgPaused))
    this->paused();
  else if (!this->dataPtr->msg.paused() &&
      (this->dataPtr->pause || this->dataPtr->lastStatsMsgPaused))
    this->playing();

  this->dataPtr->pause = this->dataPtr->msg.paused();
  this->dataPtr->lastStatsMsgPaused = this->dataPtr->msg.paused();
}

/////////////////////////////////////////////////
<<<<<<< HEAD
void WorldControl::OnWorldStatsMsg(const gz::msgs::WorldStatistics &_msg)
=======
void WorldControl::OnWorldStatsMsg(const msgs::WorldStatistics &_msg)
>>>>>>> 4232d2a4
{
  std::lock_guard<std::recursive_mutex> lock(this->dataPtr->mutex);

  this->dataPtr->msg.CopyFrom(_msg);
  QMetaObject::invokeMethod(this, "ProcessMsg");
}

/////////////////////////////////////////////////
void WorldControl::OnPlay()
{
<<<<<<< HEAD
  gz::msgs::WorldControl msg;
=======
  msgs::WorldControl msg;
>>>>>>> 4232d2a4
  msg.set_pause(false);
  this->dataPtr->pause = false;
  this->dataPtr->SendEventMsg(msg);
}

/////////////////////////////////////////////////
void WorldControl::OnPause()
{
<<<<<<< HEAD
  gz::msgs::WorldControl msg;
=======
  msgs::WorldControl msg;
>>>>>>> 4232d2a4
  msg.set_pause(true);
  this->dataPtr->pause = true;

  this->dataPtr->SendEventMsg(msg);
}

/////////////////////////////////////////////////
void WorldControl::OnStepCount(const unsigned int _steps)
{
  this->dataPtr->multiStep = _steps;
}

/////////////////////////////////////////////////
void WorldControl::OnStep()
{
<<<<<<< HEAD
  gz::msgs::WorldControl msg;
=======
  msgs::WorldControl msg;
>>>>>>> 4232d2a4
  msg.set_pause(this->dataPtr->pause);
  msg.set_multi_step(this->dataPtr->multiStep);

  this->dataPtr->SendEventMsg(msg);
}

/////////////////////////////////////////////////
void WorldControlPrivate::SendEventMsg(const gz::msgs::WorldControl &_msg)
{
  if (this->useEvent)
  {
    gui::events::WorldControl event(_msg);
    App()->sendEvent(App()->findChild<MainWindow *>(), &event);
  }
  else
  {
<<<<<<< HEAD
    std::function<void(const gz::msgs::Boolean &, const bool)> cb =
        [](const gz::msgs::Boolean &/*_rep*/, const bool /*_result*/)
=======
    std::function<void(const msgs::Boolean &, const bool)> cb =
        [](const msgs::Boolean &/*_rep*/, const bool /*_result*/)
>>>>>>> 4232d2a4
    {
      // the service CB is empty because updates are handled in
      // WorldControl::ProcessMsg
    };
    this->node.Request(this->controlService, _msg, cb);
  }
}

// Register this plugin
<<<<<<< HEAD
GZ_ADD_PLUGIN(gz::gui::plugins::WorldControl,
                    gz::gui::Plugin)
=======
IGNITION_ADD_PLUGIN(WorldControl,
                    gui::Plugin)
>>>>>>> 4232d2a4
<|MERGE_RESOLUTION|>--- conflicted
+++ resolved
@@ -284,11 +284,7 @@
 }
 
 /////////////////////////////////////////////////
-<<<<<<< HEAD
-void WorldControl::OnWorldStatsMsg(const gz::msgs::WorldStatistics &_msg)
-=======
 void WorldControl::OnWorldStatsMsg(const msgs::WorldStatistics &_msg)
->>>>>>> 4232d2a4
 {
   std::lock_guard<std::recursive_mutex> lock(this->dataPtr->mutex);
 
@@ -299,11 +295,7 @@
 /////////////////////////////////////////////////
 void WorldControl::OnPlay()
 {
-<<<<<<< HEAD
-  gz::msgs::WorldControl msg;
-=======
   msgs::WorldControl msg;
->>>>>>> 4232d2a4
   msg.set_pause(false);
   this->dataPtr->pause = false;
   this->dataPtr->SendEventMsg(msg);
@@ -312,11 +304,7 @@
 /////////////////////////////////////////////////
 void WorldControl::OnPause()
 {
-<<<<<<< HEAD
-  gz::msgs::WorldControl msg;
-=======
   msgs::WorldControl msg;
->>>>>>> 4232d2a4
   msg.set_pause(true);
   this->dataPtr->pause = true;
 
@@ -332,11 +320,7 @@
 /////////////////////////////////////////////////
 void WorldControl::OnStep()
 {
-<<<<<<< HEAD
-  gz::msgs::WorldControl msg;
-=======
   msgs::WorldControl msg;
->>>>>>> 4232d2a4
   msg.set_pause(this->dataPtr->pause);
   msg.set_multi_step(this->dataPtr->multiStep);
 
@@ -344,7 +328,7 @@
 }
 
 /////////////////////////////////////////////////
-void WorldControlPrivate::SendEventMsg(const gz::msgs::WorldControl &_msg)
+void WorldControlPrivate::SendEventMsg(const msgs::WorldControl &_msg)
 {
   if (this->useEvent)
   {
@@ -353,13 +337,8 @@
   }
   else
   {
-<<<<<<< HEAD
-    std::function<void(const gz::msgs::Boolean &, const bool)> cb =
-        [](const gz::msgs::Boolean &/*_rep*/, const bool /*_result*/)
-=======
     std::function<void(const msgs::Boolean &, const bool)> cb =
         [](const msgs::Boolean &/*_rep*/, const bool /*_result*/)
->>>>>>> 4232d2a4
     {
       // the service CB is empty because updates are handled in
       // WorldControl::ProcessMsg
@@ -369,10 +348,5 @@
 }
 
 // Register this plugin
-<<<<<<< HEAD
-GZ_ADD_PLUGIN(gz::gui::plugins::WorldControl,
-                    gz::gui::Plugin)
-=======
-IGNITION_ADD_PLUGIN(WorldControl,
-                    gui::Plugin)
->>>>>>> 4232d2a4
+GZ_ADD_PLUGIN(WorldControl,
+              gui::Plugin)